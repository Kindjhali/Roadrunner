<template>
  <div class="conference-tab">
    <h2>Model Conference</h2>

    <div class="model-selection-section">
      <div>
        <label for="modelA-select">Select Model A:</label>
<<<<<<< HEAD
        <select id="modelA-select" v-model="selectedModelA" class="conference-model-select">
=======
        <select id="modelA-select" v-model="selectedModelA">
>>>>>>> c49b9598
          <option :value="null" disabled>-- Select Model A --</option>
          <optgroup v-for="(group, category) in categorizedModels" :key="category" :label="category.toUpperCase()">
            <option v-for="model in group" :key="model.id" :value="model.id">
              {{ model.name }}
            </option>
          </optgroup>
        </select>
      </div>
      <div>
        <label for="modelB-select">Select Model B:</label>
<<<<<<< HEAD
        <select id="modelB-select" v-model="selectedModelB" class="conference-model-select">
=======
        <select id="modelB-select" v-model="selectedModelB">
>>>>>>> c49b9598
          <option :value="null" disabled>-- Select Model B --</option>
          <optgroup v-for="(group, category) in categorizedModels" :key="category" :label="category.toUpperCase()">
            <option v-for="model in group" :key="model.id" :value="model.id">
              {{ model.name }}
            </option>
          </optgroup>
        </select>
      </div>
      <div>
        <label for="arbiter-select">Select Arbiter Model:</label>
<<<<<<< HEAD
        <select id="arbiter-select" v-model="selectedArbiter" class="conference-model-select">
=======
        <select id="arbiter-select" v-model="selectedArbiter">
>>>>>>> c49b9598
          <option :value="null" disabled>-- Select Arbiter --</option>
          <optgroup v-for="(group, category) in categorizedModels" :key="category" :label="category.toUpperCase()">
            <option v-for="model in group" :key="model.id" :value="model.id">
              {{ model.name }}
            </option>
          </optgroup>
        </select>
      </div>
    </div>

    <div class="prompt-section">
      <label for="conference-prompt">Enter your prompt:</label>
      <textarea id="conference-prompt" v-model="prompt" rows="5" placeholder="e.g., What is the best strategy to reduce technical debt?"></textarea>
      <button @click="startConference" :disabled="isLoading || isStreaming">
        {{ isLoading || isStreaming ? (isStreaming ? 'Streaming...' : 'Processing...') : 'Start Conference' }}
      </button>
    </div>

    <div v-if="isLoading || isStreaming" class="loading-section">
      <p><i>{{ isStreaming ? 'Live conference in progress...' : 'Initiating conference... Please wait.' }}</i></p>
    </div>

    <div v-if="conferenceLog.length > 0" class="conversation-log-section">
      <h3>Conversation Log:</h3>
      <div v-for="(turn, index) in conferenceLog" :key="index" class="turn">
        <strong>{{ turn.speaker }}:</strong>
        <pre>{{ turn.message }}</pre>
      </div>
    </div>

    <div v-if="result && !error" class="result-section">
      <h3>Conference Result (Arbiter's View):</h3>
      <pre>{{ formattedResult }}</pre>
      <div v-if="result.model_a_response">
        <h4>Model A's Response:</h4>
        <pre>{{ result.model_a_response }}</pre>
      </div>
      <div v-if="result.model_b_response">
        <h4>Model B's Response:</h4>
        <pre>{{ result.model_b_response }}</pre>
      </div>
    </div>

    <div v-if="error" class="error-section">
      <h3>Error:</h3>
      <pre>{{ error }}</pre>
    </div>
  </div>
</template>

<script>
export default {
  name: 'ConferenceTab',
  data() {
    return {
      prompt: '',
      result: null, // Will store the full { final_response, model_a_response, model_b_response }
      error: null,
      isLoading: false,
      isStreaming: false, // Added for SSE state
      selectedModelA: null,
      selectedModelB: null,
      selectedArbiter: null,
      conferenceLog: [], // To store conversation turns { speaker, message }
    };
  },
  computed: {
    categorizedModels() {
      return this.$store?.getters?.getCategorizedModels || {};
    },
    allAvailableModels() {
      let models = [];
      for (const category in this.categorizedModels) {
        models = models.concat(this.categorizedModels[category]);
      }
      return Array.from(new Map(models.map(m => [m.id, m])).values());
    },
    formattedResult() {
      if (this.result && typeof this.result === 'object' && this.result.final_response) {
        return this.result.final_response;
      }
      // Fallback if result is a direct string (e.g. from an older version or different error)
      if (typeof this.result === 'string') {
        return this.result;
      }
      return 'No final response from arbiter to display.';
    }
  },
  methods: {
    startConference() { // No longer async directly, IPC call will handle async nature
      this.result = null;
      this.error = null;
      this.isLoading = true;
      this.isStreaming = false; // Reset streaming state
      this.conferenceLog = [];

      if (!this.prompt.trim()) {
        this.error = 'Prompt cannot be empty.';
        this.isLoading = false;
        return;
      }

      if (!this.selectedModelA || !this.selectedModelB || !this.selectedArbiter) {
        this.error = 'Please select all three models (Model A, Model B, Arbiter).';
        this.isLoading = false;
        return;
      }

      const payload = {
        prompt: this.prompt,
        model_a_id: this.selectedModelA,
        model_b_id: this.selectedModelB,
        arbiter_model_id: this.selectedArbiter,
      };

      if (window.electronAPI && window.electronAPI.startConferenceStream) {
        console.log('[ConferenceTab] Calling startConferenceStream with payload:', payload);
        window.electronAPI.startConferenceStream(payload);
        // isLoading is already true, isStreaming will be set by an event or first chunk
      } else {
        this.error = "Error: Conference streaming API is not available. Ensure you're in the Electron environment and preload scripts are loaded.";
        this.isLoading = false;
        console.error("[ConferenceTab] window.electronAPI.startConferenceStream is not available.");
      }
    },

    handleConferenceEvent(eventData) {
      console.log('[ConferenceTab] Received conference event:', eventData);
      if (!this.isStreaming && eventData.type !== 'error' && eventData.type !== 'complete') {
        // First chunk of data means streaming has started
        this.isStreaming = true;
        this.isLoading = false; // No longer just loading, now actively streaming
      }

      switch (eventData.type) {
        case 'turn':
          this.conferenceLog.push({ speaker: eventData.speaker, message: eventData.message });
          break;
        case 'arbiter_summary':
          // The arbiter_summary might be a part of the log or a preliminary result
          this.conferenceLog.push({ speaker: eventData.speaker || 'Arbiter', message: eventData.message });
          // If the summary also contains model responses, you might want to update this.result partially
          if (eventData.model_a_response) {
            if (!this.result) this.result = {};
            this.result.model_a_response = eventData.model_a_response;
          }
          if (eventData.model_b_response) {
            if (!this.result) this.result = {};
            this.result.model_b_response = eventData.model_b_response;
          }
          break;
        case 'error':
          this.error = `${eventData.message}${eventData.details ? ` (Details: ${JSON.stringify(eventData.details)})` : ''}`;
          this.isLoading = false;
          this.isStreaming = false;
          break;
        case 'complete':
          this.result = eventData.summary; // This should contain final_response, model_a_response, model_b_response
          this.isLoading = false;
          this.isStreaming = false;
          // Optionally, add a final "Conference Complete" message to the log
          this.conferenceLog.push({ speaker: 'System', message: 'Conference complete. Final summary generated.' });
          break;
        default:
          console.warn('[ConferenceTab] Received unknown conference event type:', eventData.type);
      }
    },
  },
  mounted() {
    if (window.electronAPI) {
<<<<<<< HEAD
      // Setup listeners
      if (window.electronAPI.onConferenceStreamChunk) {
        window.electronAPI.onConferenceStreamChunk((event, data) => {
          this.handleConferenceEvent(data);
        });
      } else {
        console.warn('[ConferenceTab] onConferenceStreamChunk API is not available.');
      }

      if (window.electronAPI.onConferenceStreamError) {
        window.electronAPI.onConferenceStreamError((event, errorDetails) => {
          this.handleConferenceEvent({ type: 'error', message: errorDetails.error, details: errorDetails.details });
        });
      } else {
        console.warn('[ConferenceTab] onConferenceStreamError API is not available.');
      }

      if (window.electronAPI.onConferenceStreamEnd) {
        window.electronAPI.onConferenceStreamEnd((event, summary) => {
          this.handleConferenceEvent({ type: 'complete', summary: summary });
        });
      } else {
        console.warn('[ConferenceTab] onConferenceStreamEnd API is not available.');
      }
    } else {
      console.warn('[ConferenceTab] Electron API (window.electronAPI) not available for mounting conference listeners.');
      this.error = "Conference Tab functionality is currently unavailable. The required backend integration (Electron API) is missing. Please ensure the application is running in the correct Electron environment and all preload scripts are loaded.";
=======
      window.electronAPI.onConferenceStreamChunk && window.electronAPI.onConferenceStreamChunk((event, data) => {
        this.handleConferenceEvent(data);
      });
      window.electronAPI.onConferenceStreamError && window.electronAPI.onConferenceStreamError((event, errorDetails) => {
        this.handleConferenceEvent({ type: 'error', message: errorDetails.error, details: errorDetails.details });
      });
      window.electronAPI.onConferenceStreamEnd && window.electronAPI.onConferenceStreamEnd((event, summary) => {
        this.handleConferenceEvent({ type: 'complete', summary: summary });
      });
    } else {
      console.warn('[ConferenceTab] Electron API not available for mounting conference listeners.');
>>>>>>> c49b9598
    }
  },
  beforeUnmount() {
    if (window.electronAPI && window.electronAPI.removeAllConferenceListeners) {
      console.log('[ConferenceTab] Removing all conference listeners.');
      window.electronAPI.removeAllConferenceListeners();
<<<<<<< HEAD
    } else {
      console.warn('[ConferenceTab] removeAllConferenceListeners API is not available.');
=======
>>>>>>> c49b9598
    }
  }
};
</script>

<style scoped>
.conference-tab {
  padding: 20px;
  border: 1px solid #ccc;
  border-radius: 8px;
  margin: 10px;
  /* Consider adding dark mode background for the whole tab if not already themed by parent */
  /* background-color: #1F2937; /* Tailwind gray-800 example */
  /* color: #D1D5DB; /* Tailwind gray-300 for text */
}

.model-selection-section {
  margin-bottom: 15px;
  display: flex;
  gap: 15px;
}

<<<<<<< HEAD
=======
.model-selection-section {
  margin-bottom: 15px;
  display: flex;
  gap: 15px;
}

>>>>>>> c49b9598
.model-selection-section > div {
  flex: 1;
}

.model-selection-section label {
  display: block;
  margin-bottom: 5px;
<<<<<<< HEAD
  color: #D1D5DB; /* Light text for labels in dark mode */
}

/* .model-selection-section select {
=======
}

.model-selection-section select {
>>>>>>> c49b9598
  width: 100%;
  padding: 8px;
  border-radius: 4px;
  border: 1px solid #ddd;
<<<<<<< HEAD
  box-sizing: border-box;
} */

.conference-model-select {
  width: 100%;
  padding: 0.375rem 0.5rem; /* Smaller padding: py-1.5 px-2 equivalent */
  font-size: 0.875rem; /* text-sm */
  line-height: 1.25rem;
  color: #D1D5DB; /* Tailwind gray-300 for text */
  background-color: #374151; /* Tailwind gray-700 for background */
  border: 1px solid #4B5563; /* Tailwind gray-600 for border */
  border-radius: 0.25rem; /* Tailwind rounded */
  box-sizing: border-box;
  -webkit-appearance: none;
  -moz-appearance: none;
  appearance: none;
  /* Basic SVG arrow for dark mode - can be improved or made a component */
  background-image: url("data:image/svg+xml,%3Csvg xmlns='http://www.w3.org/2000/svg' fill='none' viewBox='0 0 20 20'%3E%3Cpath stroke='%239CA3AF' stroke-linecap='round' stroke-linejoin='round' stroke-width='1.5' d='M6 8l4 4 4-4'/%3E%3C/svg%3E");
  background-repeat: no-repeat;
  background-position: right 0.5rem center;
  background-size: 1.25em 1.25em;
}

.conference-model-select optgroup,
.conference-model-select option {
  background-color: #374151; /* Background for the dropdown list itself */
  color: #D1D5DB; /* Text color for options */
}

.conference-model-select option:hover {
  background-color: #4B5563; /* Darker hover for options */
}

.conference-model-select:focus {
  outline: none;
  border-color: #60A5FA; /* Tailwind blue-400 for focus */
  box-shadow: 0 0 0 2px #3B82F660; /* Example focus ring */
}


=======
  box-sizing: border-box; /* Ensures padding doesn't expand width */
}

>>>>>>> c49b9598
.prompt-section textarea {
  width: 100%;
  margin-bottom: 10px;
  padding: 8px;
  border: 1px solid #ddd;
  border-radius: 4px;
  box-sizing: border-box;
}

.prompt-section button {
  padding: 10px 15px;
  background-color: #007bff;
  color: white;
  border: none;
  border-radius: 4px;
  cursor: pointer;
}

.prompt-section button:disabled {
  background-color: #aaa;
  cursor: not-allowed;
}

.loading-section, .result-section, .error-section {
  margin-top: 20px;
  padding: 10px;
  border: 1px solid #eee;
  border-radius: 4px;
  background-color: #f9f9f9;
  /* Consider dark mode for these sections too if the tab itself becomes dark */
}

.conversation-log-section {
  margin-top: 20px;
  padding: 10px;
  border: 1px solid #4B5563; /* Darker border */
  border-radius: 4px;
  background-color: #1F2937; /* Dark background for log area */
}

.conversation-log-section h3 {
 color: #E5E7EB; /* Lighter text for heading in dark mode */
}

.conversation-log-section .turn {
  margin-bottom: 10px;
  padding: 8px;
  border: 1px solid #374151; /* Darker border for turns */
  border-radius: 4px;
  background-color: #374151; /* Dark background for individual turns */
}

<<<<<<< HEAD
.conversation-log-section .turn strong {
  display: block;
  margin-bottom: 4px;
  color: #9CA3AF; /* Lighter gray for speaker */
=======
.conversation-log-section {
  margin-top: 20px;
  padding: 10px;
  border: 1px solid #eee;
  border-radius: 4px;
  background-color: #f9f9f9;
}

.conversation-log-section .turn {
  margin-bottom: 10px;
  padding: 8px;
  border: 1px solid #e0e0e0;
  border-radius: 4px;
  background-color: #f0f0f0; /* Slightly different background for turns */
}

.conversation-log-section .turn strong {
  display: block;
  margin-bottom: 4px;
  color: #333; /* Darker text for speaker */
>>>>>>> c49b9598
}


.error-section {
  color: #FCA5A5; /* Tailwind red-300 for dark mode error text */
  background-color: #5B2121; /* Tailwind red-900 for dark mode error background */
  border-color: #7F1D1D; /* Tailwind red-800 for dark mode error border */
}

pre {
  white-space: pre-wrap;
  word-wrap: break-word;
  background-color: #1F2937; /* Tailwind gray-800 for pre background */
  color: #D1D5DB; /* Tailwind gray-300 for pre text */
  padding: 10px;
  border: 1px solid #374151; /* Tailwind gray-700 for pre border */
  border-radius: 4px;
}

h2 {
  color: #E5E7EB; /* Lighter text for main heading */
}
h3, h4 {
  margin-top: 0;
  color: #D1D5DB; /* Lighter text for sub-headings */
}
</style><|MERGE_RESOLUTION|>--- conflicted
+++ resolved
@@ -5,11 +5,7 @@
     <div class="model-selection-section">
       <div>
         <label for="modelA-select">Select Model A:</label>
-<<<<<<< HEAD
         <select id="modelA-select" v-model="selectedModelA" class="conference-model-select">
-=======
-        <select id="modelA-select" v-model="selectedModelA">
->>>>>>> c49b9598
           <option :value="null" disabled>-- Select Model A --</option>
           <optgroup v-for="(group, category) in categorizedModels" :key="category" :label="category.toUpperCase()">
             <option v-for="model in group" :key="model.id" :value="model.id">
@@ -20,11 +16,8 @@
       </div>
       <div>
         <label for="modelB-select">Select Model B:</label>
-<<<<<<< HEAD
+
         <select id="modelB-select" v-model="selectedModelB" class="conference-model-select">
-=======
-        <select id="modelB-select" v-model="selectedModelB">
->>>>>>> c49b9598
           <option :value="null" disabled>-- Select Model B --</option>
           <optgroup v-for="(group, category) in categorizedModels" :key="category" :label="category.toUpperCase()">
             <option v-for="model in group" :key="model.id" :value="model.id">
@@ -35,11 +28,7 @@
       </div>
       <div>
         <label for="arbiter-select">Select Arbiter Model:</label>
-<<<<<<< HEAD
         <select id="arbiter-select" v-model="selectedArbiter" class="conference-model-select">
-=======
-        <select id="arbiter-select" v-model="selectedArbiter">
->>>>>>> c49b9598
           <option :value="null" disabled>-- Select Arbiter --</option>
           <optgroup v-for="(group, category) in categorizedModels" :key="category" :label="category.toUpperCase()">
             <option v-for="model in group" :key="model.id" :value="model.id">
@@ -210,7 +199,7 @@
   },
   mounted() {
     if (window.electronAPI) {
-<<<<<<< HEAD
+
       // Setup listeners
       if (window.electronAPI.onConferenceStreamChunk) {
         window.electronAPI.onConferenceStreamChunk((event, data) => {
@@ -238,30 +227,14 @@
     } else {
       console.warn('[ConferenceTab] Electron API (window.electronAPI) not available for mounting conference listeners.');
       this.error = "Conference Tab functionality is currently unavailable. The required backend integration (Electron API) is missing. Please ensure the application is running in the correct Electron environment and all preload scripts are loaded.";
-=======
-      window.electronAPI.onConferenceStreamChunk && window.electronAPI.onConferenceStreamChunk((event, data) => {
-        this.handleConferenceEvent(data);
-      });
-      window.electronAPI.onConferenceStreamError && window.electronAPI.onConferenceStreamError((event, errorDetails) => {
-        this.handleConferenceEvent({ type: 'error', message: errorDetails.error, details: errorDetails.details });
-      });
-      window.electronAPI.onConferenceStreamEnd && window.electronAPI.onConferenceStreamEnd((event, summary) => {
-        this.handleConferenceEvent({ type: 'complete', summary: summary });
-      });
-    } else {
-      console.warn('[ConferenceTab] Electron API not available for mounting conference listeners.');
->>>>>>> c49b9598
     }
   },
   beforeUnmount() {
     if (window.electronAPI && window.electronAPI.removeAllConferenceListeners) {
       console.log('[ConferenceTab] Removing all conference listeners.');
       window.electronAPI.removeAllConferenceListeners();
-<<<<<<< HEAD
     } else {
       console.warn('[ConferenceTab] removeAllConferenceListeners API is not available.');
-=======
->>>>>>> c49b9598
     }
   }
 };
@@ -284,15 +257,12 @@
   gap: 15px;
 }
 
-<<<<<<< HEAD
-=======
 .model-selection-section {
   margin-bottom: 15px;
   display: flex;
   gap: 15px;
 }
 
->>>>>>> c49b9598
 .model-selection-section > div {
   flex: 1;
 }
@@ -300,23 +270,16 @@
 .model-selection-section label {
   display: block;
   margin-bottom: 5px;
-<<<<<<< HEAD
   color: #D1D5DB; /* Light text for labels in dark mode */
-}
-
-/* .model-selection-section select {
-=======
-}
-
+/*
 .model-selection-section select {
->>>>>>> c49b9598
   width: 100%;
   padding: 8px;
   border-radius: 4px;
   border: 1px solid #ddd;
-<<<<<<< HEAD
+
   box-sizing: border-box;
-} */
+ */
 
 .conference-model-select {
   width: 100%;
@@ -353,13 +316,9 @@
   border-color: #60A5FA; /* Tailwind blue-400 for focus */
   box-shadow: 0 0 0 2px #3B82F660; /* Example focus ring */
 }
-
-
-=======
   box-sizing: border-box; /* Ensures padding doesn't expand width */
 }
 
->>>>>>> c49b9598
 .prompt-section textarea {
   width: 100%;
   margin-bottom: 10px;
@@ -411,13 +370,10 @@
   border-radius: 4px;
   background-color: #374151; /* Dark background for individual turns */
 }
-
-<<<<<<< HEAD
 .conversation-log-section .turn strong {
   display: block;
   margin-bottom: 4px;
   color: #9CA3AF; /* Lighter gray for speaker */
-=======
 .conversation-log-section {
   margin-top: 20px;
   padding: 10px;
@@ -438,7 +394,7 @@
   display: block;
   margin-bottom: 4px;
   color: #333; /* Darker text for speaker */
->>>>>>> c49b9598
+
 }
 
 
