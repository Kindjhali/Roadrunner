<<<<<<< HEAD
// Parse prompts that follow the ReACT pattern used in Roadrunner.
// Note: "ReACT" here stands for Reasoning, Execution, Action, Choice, Toolchain
// and is unrelated to the React UI framework.
export function parseReactPrompt(text) {
  const parts = {
    thought: '',
    action: '',
    actionInput: '',
    observation: '',
    finalAnswer: ''
  }

  if (!text) return parts

  const lines = text.split(/\r?\n/)
  let current = null

  for (const line of lines) {
    const trimmed = line.trim()
    if (/^Thought:/i.test(trimmed)) {
      current = 'thought'
      parts.thought += trimmed.replace(/^Thought:\s*/i, '') + '\n'
    } else if (/^Action:/i.test(trimmed)) {
      current = 'action'
      parts.action += trimmed.replace(/^Action:\s*/i, '') + '\n'
    } else if (/^Action Input:/i.test(trimmed)) {
      current = 'actionInput'
      parts.actionInput += trimmed.replace(/^Action Input:\s*/i, '') + '\n'
    } else if (/^Observation:/i.test(trimmed)) {
      current = 'observation'
      parts.observation += trimmed.replace(/^Observation:\s*/i, '') + '\n'
    } else if (/^Final\s*Answer:/i.test(trimmed)) {
      current = 'finalAnswer'
      parts.finalAnswer += trimmed.replace(/^Final\s*Answer:\s*/i, '') + '\n'
    } else if (current) {
      parts[current] += line + '\n'
    }
  }

  for (const key in parts) {
    parts[key] = parts[key].trim()
  }
  return parts
}
=======
export { parseReactPrompt } from '../../services/api/utils/parseReactPrompt.js';
>>>>>>> f345f26e
<|MERGE_RESOLUTION|>--- conflicted
+++ resolved
@@ -1,4 +1,4 @@
-<<<<<<< HEAD
+
 // Parse prompts that follow the ReACT pattern used in Roadrunner.
 // Note: "ReACT" here stands for Reasoning, Execution, Action, Choice, Toolchain
 // and is unrelated to the React UI framework.
@@ -43,6 +43,6 @@
   }
   return parts
 }
-=======
+
 export { parseReactPrompt } from '../../services/api/utils/parseReactPrompt.js';
->>>>>>> f345f26e
+
