--- conflicted
+++ resolved
@@ -27,12 +27,11 @@
 import { createServer } from 'http';
 import { parseLogFile } from '../../viewlog.js';
 // Reuse the existing ReACT parser from the frontend to avoid duplicate logic
-<<<<<<< HEAD
 // Shared ReACT parser
 import { parseReactPrompt } from './utils/parseReactPrompt.js';
-=======
+
 import { parseReactPrompt } from '../../apps/renderer/composables/parseReactPrompt.js';
->>>>>>> 38b9c98d
+
 
 let OLLAMA_BASE_URL = process.env.OLLAMA_BASE_URL || 'http://localhost:11434'; // Changed to let
 
@@ -3140,34 +3139,28 @@
   if (!prompt || typeof prompt !== 'string') {
     return res.status(400).json({ message: 'Prompt is required.' });
   }
-<<<<<<< HEAD
-
-=======
->>>>>>> 38b9c98d
+
   const parsed = parseReactPrompt(prompt);
   if (!parsed.action) {
     return res.status(400).json({ message: 'No Action found in prompt.' });
   }
-<<<<<<< HEAD
-
-=======
->>>>>>> 38b9c98d
+
   const action = parsed.action.trim();
   const tool = tools.find(t => t.name === action);
   const agent = tool ? null : getAgent(action);
   if (!tool && !agent) {
     return res.status(400).json({ message: 'Unknown tool or agent.' });
   }
-<<<<<<< HEAD
+
 
   let input = parsed.actionInput ? parsed.actionInput.trim() : '';
 
   async function runExecution() {
-=======
+
   let input = parsed.actionInput ? parsed.actionInput.trim() : '';
   try {
     let output;
->>>>>>> 38b9c98d
+
     if (tool) {
       return await (tool._call ? tool._call(input) : tool.call(input));
     }
