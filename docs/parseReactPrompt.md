--- conflicted
+++ resolved
@@ -7,26 +7,14 @@
 Action: toolName
 Action Input: JSON or plain text
 Observation: outcome text
-<<<<<<< HEAD
 Final Answer: final result (optional)
 FinalAnswer: same as above (space is optional)
-=======
-Final Answer: optional final response
->>>>>>> f345f26e
 ```
 
 ## Inputs
 - **text**: `string` - raw prompt text containing ReACT markers
+- **object** with `thought`, `action`, `actionInput`, `observation`, and `finalAnswer` fields
 
-## Outputs
-<<<<<<< HEAD
-- **object** with `thought`, `action`, `actionInput`, `observation`, and
-  `finalAnswer` fields
-=======
-- **object** with `thought`, `action`, `actionInput`, `observation`, and `finalAnswer` fields
->>>>>>> f345f26e
-
-## Example
 ```js
 import { parseReactPrompt } from '@/composables/parseReactPrompt'
 
