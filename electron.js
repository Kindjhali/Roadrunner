--- conflicted
+++ resolved
@@ -396,17 +396,17 @@
 
   // Enhance conferenceEventSource.onopen (as per subtask)
   conferenceEventSource.onopen = () => {
-<<<<<<< HEAD
+
     console.log('[Electron IPC] start-conference-stream: EventSource connection successfully opened to URL:', eventSourceUrl);
     const openData = { type: 'log_entry', message: 'Connection to backend for conference established.', speaker: 'System' };
-=======
+
     console.log('[Electron IPC] start-conference-stream: EventSource connection opened.');
     // For onopen, the data is static, so we can log it directly here or ensure forwardEvent handles it.
     // To stick to the plan, ensure forwardEvent is called for all relevant events.
     const openData = { type: 'log_entry', message: 'Connection to backend for conference established.', speaker: 'System' };
     // Log before sending (as per plan, though forwardEvent will log again)
     // console.log(`[Electron IPC] Forwarding to ConferenceTab - Channel: conference-stream-log-entry, Payload: ${JSON.stringify(openData)}`);
->>>>>>> 751cd003
+
     forwardEvent('conference-stream-log-entry', openData);
   };
 
@@ -417,7 +417,7 @@
       let channelToSend;
       let dataToSend;
 
-<<<<<<< HEAD
+
       // Apply defaults and determine channel and data based on msg.type
       switch (msg.type) {
         case 'llm_chunk':
@@ -434,7 +434,7 @@
           break;
         case 'error':
           msg.error = msg.error || 'An unknown error occurred';
-=======
+
       // Adapt message types based on expected backend output for conference tasks
       switch (msg.type) {
         case 'llm_chunk':
@@ -454,7 +454,7 @@
           msg.error = msg.error || 'An unknown error occurred';
           // msg.details can also be checked or defaulted if necessary
 
->>>>>>> 751cd003
+
           msg.details = msg.details || '';
           console.error('[Electron IPC] start-conference-stream: Received error event:', msg);
           channelToSend = 'conference-stream-error';
@@ -472,7 +472,7 @@
           // For unknown types, structure it like a log_entry for forwarding
           dataToSend = { type: 'log_entry', message: `Received event: ${msg.type || 'unknown'}`, data: msg, speaker: 'System' };
           channelToSend = 'conference-stream-log-entry';
-<<<<<<< HEAD
+
       }
 
       // Now call the modified forwardEvent which includes the detailed logging
@@ -486,7 +486,7 @@
         conferenceEventSource = null;
       }
 
-=======
+
       }
 
       // Now call the modified forwardEvent which includes the detailed logging
@@ -500,7 +500,7 @@
         conferenceEventSource = null;
       }
 
->>>>>>> 751cd003
+
     } catch (err) {
       console.error('[Electron IPC] start-conference-stream: Failed to parse SSE message:', e.data, err);
       // Log before sending error (as per plan, though forwardEvent will log again)
