<template>
  <div class="execution-tab">
    <!-- Header -->
    <div class="header">
      <h2>🚀 Roadrunner Autocoder</h2>
      <p>Describe what you want to build and the AI will automatically generate code, write files, and execute tasks</p>
    </div>

    <!-- Mode Selection -->
    <div class="mode-tabs">
      <button 
        :class="{ active: mode === 'single' }" 
        @click="mode = 'single'"
      >
        Single Task
      </button>
      <button
        :class="{ active: mode === 'batch' }"
        @click="mode = 'batch'"
      >
        Batch Folder
      </button>
      <button
        :class="{ active: mode === 'prompt' }"
        @click="mode = 'prompt'"
      >
        Direct Prompt
      </button>
    </div>

    <!-- Single Task Mode -->
    <div v-if="mode === 'single'" class="single-mode">
      <ConfigPanel
        :model="selectedModel"
        :provider="selectedProvider"
        :safety="safetyMode"
        :stream="streamOutput"
        :disabled="!taskDescription.trim() || isExecuting"
        run-label="Start Autocoder"
        @update:model="updateModel"
        @update:provider="updateProvider"
        @update:safety="updateSafety"
        @update:stream="val => (streamOutput = val)"
        @run="executeTask"
      />

      <h3>Task Description</h3>
      <PromptEditor
        v-model="taskDescription"
        :disabled="isExecuting"
      />
    </div>

    <!-- Batch Folder Mode -->
    <div v-if="mode === 'batch'" class="batch-mode">
      <div class="model-selection">
        <h3>Model Selection</h3>
        <ProviderDropdown v-model="selectedProvider" />
        <SimpleModelDropdown
          v-model="selectedModel"
          placeholder="Select AI model for batch processing"
        />
      </div>
      
      <h3>Batch Folder Processing</h3>
      
      <div class="folder-selector">
        <input
          ref="folderInput"
          type="file"
          webkitdirectory
          multiple
          class="hidden"
          @change="handleFolderSelect"
        />
        
        <div v-if="!selectedFolder" class="folder-placeholder">
          <p>Select a folder containing instruction files (.txt, .md)</p>
          <button @click="$refs.folderInput.click()">Select Folder</button>
        </div>
        
        <div v-else class="folder-selected">
          <h4>{{ selectedFolder.name }}</h4>
          <p>{{ instructionFiles.length }} instruction files found</p>
          <button @click="clearFolder">Clear</button>
        </div>
      </div>
      
      <div v-if="instructionFiles.length > 0" class="files-list">
        <h4>Files to Process:</h4>
        <div v-for="file in instructionFiles" :key="file.name" class="file-item">
          📄 {{ file.name }} ({{ formatFileSize(file.size) }})
        </div>
        
        <div class="batch-controls">
          <label>
            <input v-model="safetyMode" type="checkbox" />
            Safety Mode
          </label>
          
          <button 
            :disabled="isExecuting"
            @click="executeBatch"
            class="execute-btn"
          >
            {{ isExecuting ? 'Processing...' : 'Process All Files' }}
          </button>
        </div>
      </div>
    </div>

    <!-- Direct Prompt Mode -->
    <div v-if="mode === 'prompt'" class="single-mode">
      <PromptEditor
        v-model="promptInput"
        :disabled="promptRunning"
      />
      <div class="controls">
        <button
          class="execute-btn"
          :disabled="promptRunning || !promptInput.trim()"
          @click="runPrompt"
        >
          {{ promptRunning ? 'Running...' : 'Execute Prompt' }}
        </button>
      </div>

      <OutputViewer :logs="promptLogs" />
    </div>

    <!-- Execution Progress -->
    <div v-if="isExecuting || logs.length > 0" class="progress">
      <h3>
        Execution Progress
        <span v-if="isExecuting" class="status">⚡ Running</span>
        <span v-else class="status">✅ Completed</span>
      </h3>
      
      <div v-if="mode === 'batch' && batchProgress.total > 0" class="batch-progress">
        <div class="progress-bar">
          <div 
            class="progress-fill" 
            :style="{ width: `${(batchProgress.completed / batchProgress.total) * 100}%` }"
          ></div>
        </div>
        <p>{{ batchProgress.completed }} / {{ batchProgress.total }} files processed</p>
      </div>
      
      <OutputViewer :logs="logs" />
    </div>

    <!-- Confirmation Modal -->
    <div v-if="pendingConfirmation" class="modal-overlay">
      <div class="modal">
        <h4>Confirmation Required</h4>
        <p>{{ pendingConfirmation.message }}</p>
        <p><strong>Tool:</strong> {{ pendingConfirmation.toolName }}</p>
        <div class="modal-buttons">
          <button @click="confirmAction(true)" class="confirm-btn">Approve</button>
          <button @click="confirmAction(false)" class="cancel-btn">Deny</button>
        </div>
      </div>
    </div>
  </div>
</template>

<script>
import { ref, computed } from 'vue'
import SimpleModelDropdown from '../shared/SimpleModelDropdown.vue'
import ProviderDropdown from '../shared/ProviderDropdown.vue'
import PromptEditor from './PromptEditor.vue'
import OutputViewer from './OutputViewer.vue'
import ConfigPanel from './ConfigPanel.vue'
import { useExecution } from '../../composables/useExecution.js'

export default {
  name: 'ExecutionTab',
  components: {
    SimpleModelDropdown,
    ProviderDropdown,
    PromptEditor,
    OutputViewer,
    ConfigPanel
  },
  setup() {
    // State
    const mode = ref('single')
    const selectedModel = ref('')
    const selectedProvider = ref('')
    const taskDescription = ref('')
    const safetyMode = ref(true)
    const streamOutput = ref(false)
    const isExecuting = ref(false)
    const logs = ref([])
    const selectedFolder = ref(null)
    const instructionFiles = ref([])
    const batchProgress = ref({ completed: 0, total: 0 })
    const pendingConfirmation = ref(null)
    const eventSource = ref(null)

    // Direct prompt execution state
    const { isRunning: promptRunning, output: promptOutput, error: promptError, execute } = useExecution()
    const promptInput = ref('')
    const promptLogs = ref([])

    const updateModel = (val) => {
      selectedModel.value = val
    }

    const updateProvider = (val) => {
      selectedProvider.value = val
    }

    const updateSafety = (val) => {
      safetyMode.value = val
    }

    // Computed
    const wordCount = computed(() => {
      return taskDescription.value.split(/\s+/).filter(word => word.length > 0).length
    })

    // Methods
    const addLog = (message, type = 'info') => {
      logs.value.push({
        timestamp: Date.now(),
        message,
        type
      })
    }

    const executeTask = async () => {
      if (!taskDescription.value.trim()) return
      
      isExecuting.value = true
      logs.value = []
      addLog('Starting autocoder execution...')
      
      try {
        // Use the backend's autonomous task execution endpoint
        const url = new URL('http://localhost:3333/execute-autonomous-task')
        url.searchParams.append('task_description', taskDescription.value)
        url.searchParams.append('safetyMode', safetyMode.value.toString())
        if (selectedModel.value) url.searchParams.append('model', selectedModel.value)
        if (selectedProvider.value) url.searchParams.append('provider', selectedProvider.value)
        
        eventSource.value = new EventSource(url)
        
        eventSource.value.onmessage = (event) => {
          try {
            const data = JSON.parse(event.data)
            handleSSEMessage(data)
          } catch (error) {
            console.error('Error parsing SSE message:', error)
          }
        }
        
        eventSource.value.onerror = (error) => {
          console.error('SSE Error:', error)
          addLog('Connection error occurred', 'error')
          isExecuting.value = false
          eventSource.value?.close()
        }
        
      } catch (error) {
        console.error('Failed to start execution:', error)
        addLog(`Error: ${error.message}`, 'error')
        isExecuting.value = false
      }
    }

    const executeBatch = async () => {
      if (instructionFiles.value.length === 0) return
      
      isExecuting.value = true
      logs.value = []
      batchProgress.value = { completed: 0, total: instructionFiles.value.length }
      
      addLog(`Starting batch processing of ${instructionFiles.value.length} files...`)
      
      try {
        for (let i = 0; i < instructionFiles.value.length; i++) {
          const file = instructionFiles.value[i]
          addLog(`Processing file ${i + 1}/${instructionFiles.value.length}: ${file.name}`)
          
          // Read file content
          const content = await readFileContent(file)
          
          // Execute each file as a separate task
          await executeFileTask(content, file.name)
          
          batchProgress.value.completed++
        }
        
        addLog('Batch processing completed!', 'success')
        
      } catch (error) {
        console.error('Batch processing failed:', error)
        addLog(`Batch processing error: ${error.message}`, 'error')
      } finally {
        isExecuting.value = false
      }
    }

    const executeFileTask = (content, filename) => {
      return new Promise((resolve, reject) => {
        try {
          const url = new URL('http://localhost:3333/execute-autonomous-task')
          url.searchParams.append('task_description', content)
          url.searchParams.append('safetyMode', safetyMode.value.toString())
          if (selectedModel.value) url.searchParams.append('model', selectedModel.value)
          if (selectedProvider.value) url.searchParams.append('provider', selectedProvider.value)
          
          const fileEventSource = new EventSource(url)
          
          fileEventSource.onmessage = (event) => {
            try {
              const data = JSON.parse(event.data)
              
              if (data.type === 'execution_complete') {
                addLog(`✅ Completed: ${filename}`, 'success')
                fileEventSource.close()
                resolve()
              } else if (data.type === 'error') {
                addLog(`❌ Error in ${filename}: ${data.content}`, 'error')
                fileEventSource.close()
                reject(new Error(data.content))
              } else if (data.type === 'log_entry') {
                addLog(`[${filename}] ${data.message}`)
              }
            } catch (error) {
              console.error('Error parsing file SSE message:', error)
            }
          }
          
          fileEventSource.onerror = (error) => {
            console.error('File SSE Error:', error)
            addLog(`❌ Connection error for ${filename}`, 'error')
            fileEventSource.close()
            reject(error)
          }
          
        } catch (error) {
          reject(error)
        }
      })
    }

    const handleSSEMessage = (data) => {
      switch (data.type) {
        case 'log_entry':
          addLog(data.message)
          break
        case 'confirmation_required':
          pendingConfirmation.value = {
            confirmationId: data.confirmationId,
            toolName: data.toolName,
            toolInput: data.toolInput,
            message: data.message
          }
          break
        case 'execution_complete':
          addLog('✅ Task completed successfully!', 'success')
          isExecuting.value = false
          eventSource.value?.close()
          break
        case 'error':
          addLog(`❌ Error: ${data.content}`, 'error')
          isExecuting.value = false
          eventSource.value?.close()
          break
        default:
          if (data.message) {
            addLog(data.message)
          }
      }
    }

    const confirmAction = async (approved) => {
      if (!pendingConfirmation.value) return
      
      try {
        const response = await fetch(`http://localhost:3333/api/confirm-action/${pendingConfirmation.value.confirmationId}`, {
          method: 'POST',
          headers: {
            'Content-Type': 'application/json'
          },
          body: JSON.stringify({ confirmed: approved })
        })
        
        if (response.ok) {
          addLog(approved ? '✅ Action approved' : '❌ Action denied')
        } else {
          addLog('❌ Failed to send confirmation', 'error')
        }
        
      } catch (error) {
        console.error('Failed to confirm action:', error)
        addLog('❌ Failed to send confirmation', 'error')
      }
      
      pendingConfirmation.value = null
    }

    const handleFolderSelect = (event) => {
      const files = Array.from(event.target.files)
      
      // Filter for instruction files (text files)
      const textFiles = files.filter(file => {
        const ext = file.name.toLowerCase().split('.').pop()
        return ['txt', 'md', 'markdown'].includes(ext)
      })
      
      if (textFiles.length > 0) {
        selectedFolder.value = {
          name: files[0].webkitRelativePath.split('/')[0]
        }
        instructionFiles.value = textFiles
        addLog(`Found ${textFiles.length} instruction files in folder`)
      } else {
        alert('No instruction files (.txt, .md) found in the selected folder')
      }
    }

    const clearFolder = () => {
      selectedFolder.value = null
      instructionFiles.value = []
      batchProgress.value = { completed: 0, total: 0 }
    }

    const runPrompt = async () => {
      promptLogs.value = []
<<<<<<< HEAD
      await execute(promptInput.value, selectedProvider.value, streamOutput.value)
=======
      await execute(promptInput.value)
>>>>>>> 38b9c98d
      if (promptError.value) {
        promptLogs.value.push({ timestamp: Date.now(), message: `Error: ${promptError.value.message}` })
      } else if (promptOutput.value) {
        promptLogs.value.push({ timestamp: Date.now(), message: promptOutput.value })
      }
    }

    const readFileContent = (file) => {
      return new Promise((resolve, reject) => {
        const reader = new FileReader()
        reader.onload = (e) => resolve(e.target.result)
        reader.onerror = (e) => reject(new Error('Failed to read file'))
        reader.readAsText(file)
      })
    }

    const formatFileSize = (bytes) => {
      if (bytes === 0) return '0 Bytes'
      const k = 1024
      const sizes = ['Bytes', 'KB', 'MB']
      const i = Math.floor(Math.log(bytes) / Math.log(k))
      return parseFloat((bytes / Math.pow(k, i)).toFixed(2)) + ' ' + sizes[i]
    }

    const formatTime = (timestamp) => {
      return new Date(timestamp).toLocaleTimeString()
    }

    return {
      mode,
      selectedModel,
      taskDescription,
      safetyMode,
      isExecuting,
      logs,
      selectedFolder,
      instructionFiles,
      batchProgress,
      pendingConfirmation,
      wordCount,
      executeTask,
      executeBatch,
      confirmAction,
      handleFolderSelect,
      clearFolder,
      formatFileSize,
      formatTime,
      updateModel,
<<<<<<< HEAD
      updateProvider,
      updateSafety,
      streamOutput,
      selectedProvider,
=======
      updateSafety,
>>>>>>> 38b9c98d
      promptInput,
      promptLogs,
      promptRunning,
      runPrompt
    }
  }
}
</script>

<style scoped>
.execution-tab {
  padding: 20px;
  max-width: 1200px;
  margin: 0 auto;
  background-color: var(--color-background);
  color: var(--color-text-primary);
  min-height: 100vh;
}

.header {
  text-align: center;
  margin-bottom: 30px;
}

.header h2 {
  font-size: 2rem;
  margin-bottom: 10px;
  color: var(--color-text-primary);
}

.header p {
  color: var(--color-text-secondary);
  font-size: 1.1rem;
}

.mode-tabs {
  display: flex;
  gap: 10px;
  margin-bottom: 30px;
  justify-content: center;
}

.mode-tabs button {
  padding: 12px 24px;
  border: 2px solid var(--color-secondary);
  background: var(--color-surface-card);
  color: var(--color-text-primary);
  border-radius: 8px;
  cursor: pointer;
  font-weight: 600;
  transition: all var(--transition-fast);
  box-shadow: var(--shadow-md);
}

.mode-tabs button:hover {
  background: var(--color-surface-hover);
  box-shadow: var(--shadow-lg);
}

.mode-tabs button.active {
  background: var(--color-secondary);
  color: var(--color-text-primary);
  border-color: var(--color-secondary);
  box-shadow: var(--shadow-glow);
}

.single-mode, .batch-mode {
  background: var(--color-surface-card);
  padding: 20px;
  border-radius: 10px;
  margin-bottom: 20px;
  border: 1px solid var(--color-border);
}

.single-mode h3, .batch-mode h3 {
  margin-bottom: 15px;
  color: var(--color-text-primary);
  font-weight: 600;
}

.model-selection {
  margin-bottom: 20px;
  padding-bottom: 20px;
  border-bottom: 1px solid var(--color-border);
}

textarea {
  width: 100%;
  padding: 15px;
  border: 2px solid var(--color-border);
  border-radius: 8px;
  font-family: inherit;
  font-size: 14px;
  resize: vertical;
  margin-bottom: 15px;
  background: #8b5cf6;
  color: #ff6a00;
  transition: all var(--transition-fast);
}

textarea:focus {
  outline: none;
  border-color: var(--color-secondary);
  box-shadow: var(--shadow-md);
}

textarea::placeholder {
  color: rgba(255, 106, 0, 0.7);
}

.controls, .batch-controls {
  display: flex;
  justify-content: space-between;
  align-items: center;
  gap: 20px;
}

.controls label, .batch-controls label {
  color: var(--color-text-secondary);
  display: flex;
  align-items: center;
  gap: 8px;
}

.execute-btn {
  background: var(--color-secondary);
  color: var(--color-text-primary);
  border: 2px solid var(--color-secondary);
  padding: 12px 24px;
  border-radius: 8px;
  font-weight: 600;
  cursor: pointer;
  font-size: 16px;
  transition: all var(--transition-fast);
  box-shadow: var(--shadow-md);
}

.execute-btn:hover:not(:disabled) {
  background: var(--color-secondary-light);
  border-color: var(--color-secondary-light);
  box-shadow: var(--shadow-lg);
  transform: translateY(-1px);
}

.execute-btn:disabled {
  background: var(--color-border);
  border-color: var(--color-border);
  color: var(--color-text-muted);
  cursor: not-allowed;
  box-shadow: none;
  transform: none;
}

.folder-selector {
  margin-bottom: 20px;
}

.folder-placeholder {
  text-align: center;
  padding: 40px;
  border: 2px dashed var(--surface-border);
  border-radius: 8px;
  background: var(--surface-elevated);
  color: var(--text-secondary);
}

.folder-placeholder button {
  background: var(--primary-orange);
  color: var(--text-inverse);
  border: 2px solid var(--primary-orange);
  padding: 12px 24px;
  border-radius: 8px;
  cursor: pointer;
  margin-top: 10px;
  font-weight: 600;
  transition: all var(--transition-fast);
  box-shadow: var(--glow-subtle);
}

.folder-placeholder button:hover {
  background: var(--orange-light);
  border-color: var(--orange-light);
  box-shadow: var(--glow-secondary);
  transform: translateY(-1px);
}

.folder-selected {
  display: flex;
  justify-content: space-between;
  align-items: center;
  padding: 15px;
  background: var(--surface-elevated);
  border-radius: 8px;
  border: 2px solid var(--color-success);
  color: var(--text-primary);
}

.folder-selected button {
  background: var(--color-error);
  color: var(--text-inverse);
  border: none;
  padding: 8px 16px;
  border-radius: 6px;
  cursor: pointer;
  font-weight: 500;
  transition: all var(--transition-fast);
}

.folder-selected button:hover {
  background: var(--color-error-dark);
  transform: translateY(-1px);
}

.files-list {
  background: var(--surface-elevated);
  padding: 15px;
  border-radius: 8px;
  border: 1px solid var(--surface-border);
  color: var(--text-primary);
}

.files-list h4 {
  color: var(--text-primary);
  margin-bottom: 10px;
}

.file-item {
  padding: 8px 0;
  border-bottom: 1px solid var(--surface-border);
  color: var(--text-secondary);
}

.file-item:last-child {
  border-bottom: none;
}

.progress {
  background: var(--surface-card);
  padding: 20px;
  border-radius: 10px;
  margin-top: 20px;
  border: 1px solid var(--surface-border);
}

.progress h3 {
  display: flex;
  justify-content: space-between;
  align-items: center;
  margin-bottom: 15px;
  color: var(--text-primary);
}

.status {
  font-size: 14px;
  font-weight: normal;
  color: var(--text-secondary);
}

.batch-progress {
  margin-bottom: 20px;
}

.batch-progress p {
  color: var(--text-secondary);
  margin-top: 8px;
}

.progress-bar {
  width: 100%;
  height: 20px;
  background: var(--surface-elevated);
  border-radius: 10px;
  overflow: hidden;
  margin-bottom: 10px;
  border: 1px solid var(--surface-border);
}

.progress-fill {
  height: 100%;
  background: var(--color-success);
  transition: width 0.3s ease;
  box-shadow: 0 0 10px rgba(16, 185, 129, 0.3);
}

.logs {
  max-height: 400px;
  overflow-y: auto;
  background: var(--surface-elevated);
  border: 1px solid var(--surface-border);
  border-radius: 8px;
  padding: 15px;
}

.log-entry {
  padding: 5px 0;
  border-bottom: 1px solid var(--surface-border);
  font-family: 'Courier New', monospace;
  font-size: 13px;
  color: var(--text-secondary);
}

.log-entry:last-child {
  border-bottom: none;
}

.timestamp {
  color: var(--text-muted);
  margin-right: 10px;
}

.modal-overlay {
  position: fixed;
  top: 0;
  left: 0;
  right: 0;
  bottom: 0;
  background: rgba(0, 0, 0, 0.7);
  display: flex;
  justify-content: center;
  align-items: center;
  z-index: var(--z-modal);
  backdrop-filter: blur(4px);
}

.modal {
  background: var(--surface-card);
  padding: 30px;
  border-radius: 10px;
  max-width: 500px;
  width: 90%;
  border: 1px solid var(--surface-border);
  box-shadow: var(--shadow-xl);
  color: var(--text-primary);
}

.modal h4 {
  margin-bottom: 15px;
  color: var(--text-primary);
  font-weight: 600;
}

.modal p {
  color: var(--text-secondary);
  margin-bottom: 10px;
}

.modal-buttons {
  display: flex;
  gap: 10px;
  justify-content: flex-end;
  margin-top: 20px;
}

.confirm-btn {
  background: var(--color-success);
  color: var(--text-inverse);
  border: 2px solid var(--color-success);
  padding: 10px 20px;
  border-radius: 6px;
  cursor: pointer;
  font-weight: 600;
  transition: all var(--transition-fast);
}

.confirm-btn:hover {
  background: var(--color-success-dark);
  border-color: var(--color-success-dark);
  transform: translateY(-1px);
}

.cancel-btn {
  background: var(--color-error);
  color: var(--text-inverse);
  border: 2px solid var(--color-error);
  padding: 10px 20px;
  border-radius: 6px;
  cursor: pointer;
  font-weight: 600;
  transition: all var(--transition-fast);
}

.cancel-btn:hover {
  background: var(--color-error-dark);
  border-color: var(--color-error-dark);
  transform: translateY(-1px);
}
</style><|MERGE_RESOLUTION|>--- conflicted
+++ resolved
@@ -430,11 +430,7 @@
 
     const runPrompt = async () => {
       promptLogs.value = []
-<<<<<<< HEAD
       await execute(promptInput.value, selectedProvider.value, streamOutput.value)
-=======
-      await execute(promptInput.value)
->>>>>>> 38b9c98d
       if (promptError.value) {
         promptLogs.value.push({ timestamp: Date.now(), message: `Error: ${promptError.value.message}` })
       } else if (promptOutput.value) {
@@ -483,14 +479,11 @@
       formatFileSize,
       formatTime,
       updateModel,
-<<<<<<< HEAD
       updateProvider,
       updateSafety,
       streamOutput,
       selectedProvider,
-=======
       updateSafety,
->>>>>>> 38b9c98d
       promptInput,
       promptLogs,
       promptRunning,
