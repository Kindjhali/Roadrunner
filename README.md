# AI Agent Task Execution System

This project implements an advanced AI agent powered by Langchain.js, capable of understanding natural language commands, planning execution steps, and utilizing a diverse set of tools to perform complex tasks. It supports interactions with both OpenAI and local Ollama language models, offering flexibility and power for various automation and generation needs.

## Features

*   **Dynamic Task Execution:** Employs a Langchain.js ReAct agent (for Ollama) or Functions agent (for OpenAI) for intelligent planning and execution of tasks based on natural language descriptions.
*   **Extensible Toolset:** The agent is equipped with a versatile suite of tools, including:
    *   **File System Management:** Create, read, update, and delete files and directories.
    *   **Git Version Control:** Stage changes, commit, push, pull, and revert commits.
    *   **Automated Code Generation:** Generate code snippets, Vue components, and services based on specifications.
    *   **Multi-Model Debates (`ConferenceTool`):** Facilitate structured discussions between multiple AI personas to explore topics and synthesize comprehensive answers.
*   **Flexible LLM Backend:** Supports both OpenAI API (e.g., GPT-3.5, GPT-4) and local Ollama models (e.g., Llama 3, Mistral, Phi-3). Configuration is managed via `backend/config/backend_config.json`.
*   **Interactive Safety Mode:** An optional `safetyMode` enhances control and prevents unintended changes by:
    *   Requiring user confirmation for individual modifying operations (e.g., writing a file, committing to Git).
    *   Triggering batch confirmations after a configurable number of modifying operations (`CONFIRM_AFTER_N_OPERATIONS`).
*   **Conversational Memory:** Features request-scoped conversational memory (`ConversationBufferWindowMemory`), allowing the agent to recall context from earlier parts of the current task execution, even across asynchronous user confirmation steps.
*   **Real-time SSE Streaming:** The frontend receives detailed, real-time updates on the agent's thoughts, chosen tools, tool inputs/outputs, confirmation requests, and LLM token streams via Server-Sent Events (SSE).
*   **Configurable Backend:** Key settings including LLM provider choices, API keys, default models, workspace paths, agent persona instructions (for tools), and model categorizations are externally configurable through JSON files located in `backend/config/`.
*   **Automated Backend Tests:** The backend includes a suite of unit tests for its Langchain tools and integration tests for core agent execution flows, ensuring reliability and maintainability. These can be run using `npm test` in the `backend/` directory.

## High-Level Architecture

The system is composed of a Vue.js frontend and a Node.js backend.

*   **Frontend (`frontend/`):**
    *   Provides the user interface for submitting tasks in natural language.
    *   Displays real-time, structured logs of the agent's progress and actions via SSE.
    *   Manages user interaction for safety confirmations (individual and batch).

*   **Backend (`backend/`):**
    *   Built with Node.js and Express.js.
    *   **`server.js`:** The core orchestrator. It initializes and runs the Langchain.js `AgentExecutor`, manages agent memory, handles the `safetyMode` confirmation lifecycle, processes API requests, and streams SSE updates to the frontend.
    *   **`langchain_tools/`:** This directory houses custom Langchain.js `Tool` classes. These tools provide the agent with its capabilities by wrapping the logic of underlying modules.
    *   **Core Modules (`fsAgent.js`, `gitAgent.js`, `codeGenerator.js`):** These modules contain the foundational logic for file system operations, Git interactions, and code generation tasks, respectively. They are utilized by the Langchain tools.
    *   **Configuration (`config/`):** Contains JSON files for all major backend configurations, allowing for easy customization without code changes.

## Setup

1.  **Clone the repository.**
2.  **Backend Setup:**
    *   Navigate to the `backend/` directory: `cd backend`
    *   Install dependencies: `npm install`
    *   Configure the backend:
        *   Copy `config/backend_config.example.json` to `config/backend_config.json`.
        *   Edit `config/backend_config.json` to set your desired `llmProvider` ('ollama' or 'openai').
        *   If using 'openai', provide your `apiKey`.
        *   Set your preferred `defaultOllamaModel` (if using Ollama) and `defaultOpenAIModel` (if using OpenAI).
        *   Ensure `OLLAMA_BASE_URL` is correct (defaults to `http://localhost:11434`).
        *   If using Ollama, ensure your Ollama instance is running and the specified models are pulled (e.g., `ollama pull llama3`).
3.  **Frontend Setup:**
    *   Navigate to the `frontend/` directory: `cd frontend`
    *   Install dependencies: `npm install`
<<<<<<< HEAD
4.  **Root Setup (for Electron):**
    *   Navigate to the project root directory (if you're not already there).
    *   Install dependencies: `npm install` (This installs Electron and other root-level dependencies).


## Running the Application (Electron App)

The primary way to run this application is as an Electron desktop app:

1.  **Ensure Setup is Complete:** Follow all steps in the "Setup" section (installing dependencies for root, backend, and frontend, and configuring the backend).
2.  **Build and Start:** From the **project root directory**, run:
    ```bash
    npm start
    ```
    This command typically executes the following (as defined in `package.json`):
    *   Builds the frontend application (`npm run build` in `frontend/`).
    *   Launches the Electron application using `electron.js`. The Electron window should load the built frontend.

### Development Mode (Alternative)

For development, you might prefer to run the backend and frontend services separately with hot-reloading:

*   **Backend:**
    *   Navigate to the `backend/` directory: `cd backend`
    *   Run: `npm run dev` (if a dev script with nodemon or similar is configured) or `npm start`.
    *   The backend server will typically start on `http://localhost:3030`.
*   **Frontend (Vite Dev Server):**
    *   Navigate to the `frontend/` directory: `cd frontend`
    *   Run: `npm run dev`
    *   Open your browser to the address indicated by the Vite development server (usually `http://localhost:5173` or similar).
    *   **Note:** When running in this mode, you are interacting directly with the frontend in your browser, not within the Electron shell. The Electron-specific APIs (`window.electronAPI`) might not be available or fully functional.
=======

## Running the Application

*   **Backend:**
    *   From the `backend/` directory, run: `npm run dev` (or `npm start` if configured).
*   **Frontend:**
    *   From the `frontend/` directory, run: `npm run dev`
    *   Open your browser to the address indicated by the frontend development server (usually `http://localhost:5173` or similar).

*(Adjust the "Running the Application" section if this is an Electron application that starts with a single command from the root.)*
>>>>>>> 711663c9

## Development

### Backend Testing

The backend includes a suite of automated tests.
*   Navigate to the `backend/` directory.
*   Run tests using: `npm test`
*   This uses Jest for unit tests (for individual Langchain tools) and integration tests (for core agent flows, SSE, and confirmation logic).<|MERGE_RESOLUTION|>--- conflicted
+++ resolved
@@ -51,7 +51,6 @@
 3.  **Frontend Setup:**
     *   Navigate to the `frontend/` directory: `cd frontend`
     *   Install dependencies: `npm install`
-<<<<<<< HEAD
 4.  **Root Setup (for Electron):**
     *   Navigate to the project root directory (if you're not already there).
     *   Install dependencies: `npm install` (This installs Electron and other root-level dependencies).
@@ -83,18 +82,7 @@
     *   Run: `npm run dev`
     *   Open your browser to the address indicated by the Vite development server (usually `http://localhost:5173` or similar).
     *   **Note:** When running in this mode, you are interacting directly with the frontend in your browser, not within the Electron shell. The Electron-specific APIs (`window.electronAPI`) might not be available or fully functional.
-=======
 
-## Running the Application
-
-*   **Backend:**
-    *   From the `backend/` directory, run: `npm run dev` (or `npm start` if configured).
-*   **Frontend:**
-    *   From the `frontend/` directory, run: `npm run dev`
-    *   Open your browser to the address indicated by the frontend development server (usually `http://localhost:5173` or similar).
-
-*(Adjust the "Running the Application" section if this is an Electron application that starts with a single command from the root.)*
->>>>>>> 711663c9
 
 ## Development
 
