--- conflicted
+++ resolved
@@ -34,7 +34,7 @@
 import { ChatPromptTemplate, HumanMessagePromptTemplate, MessagesPlaceholder } from '@langchain/core/prompts';
 // renderTextDescription is not directly used, but as part of agent creation - assuming it's pulled in by agents if needed.
 // import { renderTextDescription } from "@langchain/core/tools";
-<<<<<<< HEAD
+
 import * as langchainMemory from "langchain/memory";
 console.log('[DEBUG] langchain/memory raw exports:', langchainMemory);
 console.log('[DEBUG] langchain/memory export keys:', Object.keys(langchainMemory));
@@ -65,11 +65,8 @@
         console.log('[DEBUG] No obvious alternative found in exports for ConversationBufferWindowMemory.');
     }
 }
-=======
-import { ConversationBufferWindowMemory } from "langchain/memory/buffer_window.js";
->>>>>>> d94df9e8
-
-// Import tools and custom error - adding .js extension
+
+
 import { ListDirectoryTool, CreateFileTool, ReadFileTool, UpdateFileTool, DeleteFileTool, CreateDirectoryTool, DeleteDirectoryTool } from './langchain_tools/fs_tools.js';
 import { GitAddTool, GitCommitTool, GitPushTool, GitPullTool, GitRevertTool } from './langchain_tools/git_tools.js';
 import { CodeGeneratorTool } from './langchain_tools/code_generator_tool.js';
