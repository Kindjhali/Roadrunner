--- conflicted
+++ resolved
@@ -131,13 +131,10 @@
       conversationHistory: [], // History sent to backend { role, content }
       logMessages: [],
       generalBackendLogs: [], // Added for general backend logs
-<<<<<<< HEAD
       // For Instructions Modal
       showInstructionsModal: false,
       modalAgentRoleForConference: null,
       // modalAgentType: 'conference_agent', // This is fixed for this tab
-=======
->>>>>>> 86b8f62b
     };
   },
   computed: {
