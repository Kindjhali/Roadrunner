--- conflicted
+++ resolved
@@ -34,9 +34,7 @@
 import { ChatPromptTemplate, HumanMessagePromptTemplate, MessagesPlaceholder } from '@langchain/core/prompts';
 // renderTextDescription is not directly used, but as part of agent creation - assuming it's pulled in by agents if needed.
 // import { renderTextDescription } from "@langchain/core/tools";
-<<<<<<< HEAD
-import { BufferWindowMemory } from "langchain/memory";
-=======
+
 
 
 import { BufferWindowMemory } from "langchain/memory";
@@ -73,7 +71,6 @@
     }
 }
 
->>>>>>> 07a74978
 
 import { ListDirectoryTool, CreateFileTool, ReadFileTool, UpdateFileTool, DeleteFileTool, CreateDirectoryTool, DeleteDirectoryTool } from './langchain_tools/fs_tools.js';
 import { GitAddTool, GitCommitTool, GitPushTool, GitPullTool, GitRevertTool } from './langchain_tools/git_tools.js';
