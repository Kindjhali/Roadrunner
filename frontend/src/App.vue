<template>
    <div class="tyrannidae-main-card">
      <div class="furnariidae-inner-panel">
        <div class="accipiter-header">
          <img src="./icons/Roadrunner.svg" alt="App Logo" class="app-logo" />
          <span class="accipiter-title">Roadrunner AI Executor</span>
          <button @click="closeWindow" class="fringilla-close-button">
            <img :src="icons.close" class="icon" alt="Close" />
          </button>
        </div>

        <div v-if="ollamaStatus && ollamaStatus.message"
             :class="['ollama-status-banner', ollamaStatus.isConnected ? 'status-connected' : 'status-disconnected']">
          {{ ollamaStatus.message }}
        </div>

        <div class="tab-navigation">
          <button @click="activeTab = 'coder'" :class="{ 'active': activeTab === 'coder' }">Coder</button>
          <button @click="activeTab = 'brainstorming'" :class="{ 'active': activeTab === 'brainstorming' }">Brainstorming</button>
          <button @click="activeTab = 'conference'" :class="{ 'active': activeTab === 'conference' }">Conference</button>
          <button @click="activeTab = 'configuration'" :class="{ 'active': activeTab === 'configuration' }">Configuration</button>
        </div>

        <div v-if="activeTab === 'coder'" class="tab-content coder-tab-content p-4 space-y-4">
          <div class="passeriformes-form-area space-y-4">
            <div class="piciformes-input-row">
              <div class="piciformes-input-group">
                <label for="modelSelect" class="emberiza-label" title="This model is used for new tasks.">Default Task Model:</label>
                <select id="modelSelect" v-model="selectedModelId" class="turdus-select">
                  <option disabled value="">-- Select Default Model --</option>
                  <optgroup v-for="(group, category) in categorizedCoderModels" :key="category" :label="category.toUpperCase()">
                    <option v-for="model in group" :key="model.id" :value="model.id">{{ model.name }}</option>
                  </optgroup>
                </select>
                <p v-if="!ollamaStatus.isConnected && Object.keys(categorizedCoderModels).length === 0" class="text-xs text-red-400">
                  Models unavailable: Ollama connection issue.
                </p>
              </div>
              <button @click="loadAvailableModels" title="Refresh Models" class="pelecanus-button-action">
                <img :src="icons.refresh" class="icon" alt="Refresh" />
              </button>
            </div>

            <div class="chat-file-input-container">
              <label for="taskFileUpload" class="chat-file-input-label" title="Upload Task File">
                <img :src="icons.upload" class="icon" alt="Upload" />
                Custom Task File (.md, .txt)
              </label>
              <input type="file" id="taskFileUpload" @change="handleFileUpload" accept=".md,.txt" class="chat-file-input">
            </div>

            <div class="piciformes-input-row items-center my-2 py-2 border-t border-b border-gray-700">
              <input type="checkbox" id="safetyModeToggle" v-model="safetyModeActive" class="mr-2 h-4 w-4 text-blue-600 bg-gray-700 border-gray-600 rounded focus:ring-blue-500 focus:ring-offset-gray-800">
              <label for="safetyModeToggle" class="emberiza-label">Enable Safety Mode</label>
              <span class="text-xs text-gray-400 ml-2 cursor-help" title="When enabled, potentially destructive operations will require confirmation.">(?)</span>
            </div>

            <!-- Task Input (replaces session/task list for simplicity in this phase) -->
             <div class="task-input-area border-b border-gray-700 py-4 my-4 space-y-2">
                <h3 class="text-lg font-semibold text-gray-300">Task Description</h3>
                <textarea v-model="currentTaskDescription" placeholder="Describe the task for the AI agent..." class="hirundo-text-input w-full h-24"></textarea>
            </div>


            <button @click="runCurrentTask" class="cardinalis-button-primary" :disabled="isExecuting || !currentTaskDescription.trim() || !ollamaStatus.isConnected">
              <img :src="icons.run" class="icon" alt="Run" />
              Run Task
            </button>

            <div class="executor-output-panel border-t border-gray-700 mt-4 pt-4 space-y-2">
              <h3 class="text-lg font-semibold text-gray-300">Agent Output</h3>
              <div v-if="logOutput.length === 0" class="text-gray-500 text-sm">
                No output yet. Run a task to see logs.
              </div>
              <div v-else class="max-h-96 overflow-y-auto bg-gray-900 p-2 rounded space-y-1 text-sm" ref="logContainer">
                <div v-for="log in logOutput" :key="log.id" :class="getLogClass(log)">
                  <span class="font-mono text-xs mr-2">{{ new Date(log.timestamp).toLocaleTimeString() }}</span>
                  <span><strong>[{{ log.type }}]</strong> {{ log.message }}</span>
                  <pre v-if="log.data && Object.keys(log.data).length > 0" class="text-xs bg-gray-800 p-1 mt-1 rounded overflow-x-auto">{{ formatLogData(log.data) }}</pre>
                </div>
              </div>
            </div>
             <div class="mt-4">
                <button @click="openCoderInstructions" class="pelecanus-button-action text-xs">Edit Coder Instructions</button>
              </div>
          </div>
        </div>

        <div v-if="activeTab === 'brainstorming'" class="tab-content brainstorming-tab-content p-4 flex flex-col space-y-4">
          <p class="text-gray-400 text-center">Brainstorming chat feature coming soon!</p>
        </div>

        <div v-if="activeTab === 'conference'" class="tab-content conference-tab-content p-4">
          <conference-tab @edit-instructions="openConferenceAgentInstructions" />
        </div>

        <div v-if="activeTab === 'configuration'" class="tab-content configuration-tab-content p-4 space-y-4">
          <configuration-tab />
        </div>
      </div>

      <!-- Confirmation Modal -->
      <div v-if="showConfirmationModal" class="fixed inset-0 bg-gray-900 bg-opacity-75 flex items-center justify-center z-50">
        <div class="bg-gray-800 p-6 rounded-lg shadow-xl max-w-md w-full">
          <h3 class="text-lg font-semibold text-white mb-4">Confirmation Required</h3>
          <p class="text-sm text-gray-300 mb-2"><strong>Type:</strong> {{ confirmationDetails.details.type || 'Individual Action' }}</p>
          <p class="text-sm text-gray-300 mb-2"><strong>Tool:</strong> {{ confirmationDetails.details.toolName }}</p>
          <p class="text-sm text-gray-300 mb-1"><strong>Input:</strong></p>
          <pre class.="text-xs bg-gray-700 p-2 rounded overflow-x-auto text-gray-200 mb-4">{{ formatToolInput(confirmationDetails.details.toolInput) }}</pre>
          <p class="text-sm text-gray-300 mb-4">{{ confirmationDetails.message }}</p>
          <div class="flex justify-end space-x-3">
            <button @click="handleConfirmation(false)" class="pelecanus-button-secondary">Deny</button>
            <button @click="handleConfirmation(true)" class="cardinalis-button-primary">Approve</button>
          </div>
        </div>
      </div>

      <instructions-modal
        :agentType="modalAgentType"
        :agentRole="modalAgentRole"
        v-model:showModal="showInstructionsModal"
      />
   </div>
</template>

<script>
import { mapGetters, mapState } from 'vuex';
<<<<<<< HEAD
import { fetchCategorizedModels } from '../services/api'; // Import the new service
=======
import { fetchCategorizedModels } from './services/api'; // Import the new service
>>>>>>> 8ca964bf
import Executor from './executor';
import ConfigurationTab from './components/ConfigurationTab.vue';
import ConferenceTab from './components/ConferenceTab.vue';
import InstructionsModal from './components/InstructionsModal.vue';
import runIcon from './icons/run.svg';
import refreshIcon from './icons/refresh.svg';
// import saveIcon from './icons/save.svg'; // Removed unused import
import uploadIcon from './icons/upload.svg';
import closeIcon from './icons/close.svg';

export default {
  name: 'App',
  components: {
    ConfigurationTab,
    ConferenceTab,
    InstructionsModal,
  },
  data() {
    return {
      executor: null, // Executor instance
      icons: { run: runIcon, refresh: refreshIcon, /* save: saveIcon, */ upload: uploadIcon, close: closeIcon }, // Removed saveIcon
      activeTab: 'coder',
      selectedModelId: '',
      safetyModeActive: true,
      currentTaskDescription: '', // For the new single task input field

      // Brainstorming specific (can be refactored later if needed)
      brainstormingInput: '',
      brainstormingHistory: [],
      brainstormingModelError: '',
      isStreamingResponse: false,
      selectedBrainstormingModelId: '',

      // Instructions Modal
      showInstructionsModal: false,
      modalAgentType: null,
      modalAgentRole: null,
      _uid: 0, // Added for generating unique log IDs
    };
  },
  computed: {
    ...mapState({
      logOutput: state => state.logOutput,
      isExecuting: state => state.isExecuting,
      confirmationDetailsStore: state => state.confirmationDetails, // aliasing to avoid conflict
    }),
    ...mapGetters({
      categorizedCoderModels: 'getCategorizedModels', // Assuming this getter provides the model list
      ollamaStatus: 'getOllamaStatus',
    }),
    showConfirmationModal() {
      return !!this.confirmationDetailsStore;
    },
    // Renamed confirmationDetails to avoid conflict with data property if any existed
    // Using confirmationDetailsStore from mapState directly in template is also an option
    confirmationDetails() {
        return this.confirmationDetailsStore;
    }
  },
  watch: {
    logOutput: {
      handler() {
        this.scrollToLogBottom();
      },
      deep: true,
    },
    categorizedCoderModels: { // To set default model when models load
      handler(newModels) {
        if (newModels && Object.keys(newModels).length > 0) {
          if (!this.selectedModelId || !this.findModelById(this.selectedModelId)) {
            const firstCategory = Object.keys(newModels)[0];
            const firstModelInNew = newModels[firstCategory]?.[0];
            if (firstModelInNew) this.selectedModelId = firstModelInNew.id;
          }
          if (!this.selectedBrainstormingModelId || !this.findModelById(this.selectedBrainstormingModelId)) {
             const firstCategory = Object.keys(newModels)[0];
            const firstModelInNew = newModels[firstCategory]?.[0];
            if (firstModelInNew) this.selectedBrainstormingModelId = firstModelInNew.id;
          }
        }
      },
      deep: true,
      immediate: true,
    }
  },
  methods: {
    _getNextLogId() {
      this._uid++;
      return `log-${Date.now()}-${this._uid}`;
    },
    findModelById(modelId) {
      for (const category in this.categorizedCoderModels) {
        const model = this.categorizedCoderModels[category].find(m => m.id === modelId);
        if (model) return model;
      }
      return null;
    },
    closeWindow() {
      if (window.electronAPI && window.electronAPI.closeWindow) {
        window.electronAPI.closeWindow();
      } else {
        alert('Close operation not available in this environment.');
      }
    },
    handleFileUpload(event) {
      const file = event.target.files[0];
      if (file) {
        const reader = new FileReader();
        reader.onload = (e) => {
          const fileContent = e.target.result;
          this.currentTaskDescription = `Process uploaded file: ${file.name}\n\nContent:\n${fileContent}`;
          this.$store.dispatch('addStructuredLog', { id: Date.now(), type: 'SYSTEM_MESSAGE', message: `File "${file.name}" loaded into task description.`, timestamp: new Date() });
        };
        reader.readAsText(file);
        event.target.value = null;
      }
    },
    runCurrentTask() {
      if (!this.currentTaskDescription.trim()) {
        this.$store.dispatch('addStructuredLog', { id: Date.now(), type: 'ERROR_CLIENT', message: "Task description cannot be empty.", timestamp: new Date() });
        return;
      }
      if (!this.ollamaStatus.isConnected && this.$store.state.settings.llmProvider === 'ollama') {
         this.$store.dispatch('addStructuredLog', { id: Date.now(), type: 'ERROR_CLIENT', message: "Cannot run task: Ollama is not connected.", timestamp: new Date() });
        return;
      }
      this.executor.startTaskExecution(this.currentTaskDescription, this.safetyModeActive);
    },
    async handleConfirmation(confirmed) {
      if (this.confirmationDetails && this.confirmationDetails.confirmationId) {
        await this.executor.sendConfirmation(this.confirmationDetails.confirmationId, confirmed);
        // Store handles clearing confirmationDetails
      }
    },
    getLogClass(log) {
      switch (log.type.toUpperCase()) {
        case 'ERROR_CLIENT':
        case 'ERROR_SERVER':
        case 'ERROR_CONNECTION':
          return 'text-red-400';
        case 'SUCCESS':
        case 'EXECUTION_COMPLETE':
          return 'text-green-400';
        case 'CONFIRMATION_REQUEST':
          return 'text-yellow-400 font-semibold';
        case 'AGENT_ACTION':
          return 'text-blue-300';
        case 'TOOL_RESULT':
          return 'text-purple-300';
        case 'LLM_CHUNK':
          return 'text-gray-400 italic';
        default:
          return 'text-gray-300';
      }
    },
    formatLogData(data) {
      // Only show relevant parts of agent_event data, not the whole original data object
      if (data.type === 'agent_event' && data.data) {
        const relevantData = { ...data.data }; // Clone
        delete relevantData.type; // Already shown
        delete relevantData.message; // Already shown
        // delete relevantData.timestamp; // Already shown
        // delete relevantData.id; // Already shown
        // For on_agent_action, toolInput might be stringified JSON, try to parse for display
        if (relevantData.event_type === 'on_agent_action' && relevantData.data?.toolInput && typeof relevantData.data.toolInput === 'string') {
            try {
                relevantData.data.toolInput = JSON.parse(relevantData.data.toolInput);
            } catch (e) { /* ignore if not JSON */ }
        }
        return JSON.stringify(relevantData, null, 2);
      }
      return JSON.stringify(data, null, 2);
    },
    formatToolInput(toolInput) {
        if (typeof toolInput === 'string') {
            try {
                // Try to parse if it's a JSON string, then re-stringify for pretty printing
                return JSON.stringify(JSON.parse(toolInput), null, 2);
            } catch (e) {
                // If not a JSON string, return as is (it's a simple string input)
                return toolInput;
            }
        }
        // If it's already an object (shouldn't happen if backend sends stringified JSON)
        return JSON.stringify(toolInput, null, 2);
    },
    scrollToLogBottom() {
      this.$nextTick(() => {
        const container = this.$refs.logContainer;
        if (container) {
          container.scrollTop = container.scrollHeight;
        }
      });
    },
    async loadAvailableModels() {
      this.$store.dispatch('updateOllamaStatus', { isConnected: false, message: 'Attempting to connect to Ollama and fetch models...' });
      this.$store.dispatch('addStructuredLog', {id: this._getNextLogId(), type: 'SYSTEM_MESSAGE', message: 'ℹ️ Fetching available LLM models...', timestamp: new Date() });
      try {
        const backendPort = this.$store.state.backendPort;
        if (!backendPort || backendPort === 0) {
            this.$store.dispatch('addStructuredLog', {id: this._getNextLogId(), type: 'ERROR_CLIENT', message: `❌ Error: Backend port not configured. Cannot fetch models. Check console.`, timestamp: new Date() });
            this.$store.dispatch('updateOllamaStatus', { isConnected: false, message: 'Backend port not configured.' });
            return;
        }

        const categorizedData = await fetchCategorizedModels(backendPort);

        // Ensure model IDs are consistent (sometimes Ollama API might return model field as identifier)
        // This logic might be better placed in the backend or the service, but keeping for consistency for now.
        for (const category in categorizedData) {
          if (Array.isArray(categorizedData[category])) {
            categorizedData[category].forEach(model => {
              if (!model.id) model.id = model.model || model.name; // Ensure 'id' field exists
            });
          }
        }

        this.$store.dispatch('updateModels', categorizedData);
        const totalModels = Object.values(categorizedData).reduce((acc, curr) => acc + curr.length, 0);
        this.$store.dispatch('addStructuredLog', {id: this._getNextLogId(), type: 'SUCCESS', message: `✅ Models loaded: ${totalModels} total.`, timestamp: new Date() });
        this.$store.dispatch('updateOllamaStatus', { isConnected: true, message: 'Ollama Connected & Models Loaded.' });
      } catch (error) {
        console.error('Error in loadAvailableModels:', error);
        const errorMessage = error.message || 'An unknown error occurred while fetching models.';
        this.$store.dispatch('addStructuredLog', {id: this._getNextLogId(), type: 'ERROR_CLIENT', message: `❌ Error fetching models: ${errorMessage}`, timestamp: new Date() });
        this.$store.dispatch('updateOllamaStatus', { isConnected: false, message: `Ollama Connection Failed: ${errorMessage}` });
      }
    },
    openCoderInstructions() {
      this.modalAgentType = 'coder_agent';
      this.modalAgentRole = null; // No specific role for the general coder agent
      this.showInstructionsModal = true;
      console.log('[App.vue] Opening Coder Instructions. Type:', this.modalAgentType, 'Role:', this.modalAgentRole, 'Show:', this.showInstructionsModal);
    },
    openBrainstormingInstructions() { /* ... */ }, // Keep as stub for now, or implement if needed
    openConferenceAgentInstructions(role) {
      this.modalAgentType = 'conference_agent';
      this.modalAgentRole = role; // e.g., 'model_a', 'model_b', 'arbiter'
      this.showInstructionsModal = true;
      console.log('[App.vue] Opening Conference Agent Instructions. Type:', this.modalAgentType, 'Role:', this.modalAgentRole, 'Show:', this.showInstructionsModal);
    },
  },
  mounted() {
    this.executor = new Executor(this.$store); // Pass store to executor
    this.$store.dispatch('fetchBackendPort').then(() => {
      this.loadAvailableModels();
    });
    // Removed old IPC listeners for coder tasks as Executor.js handles SSE now.
    // Brainstorming and other specific IPC can remain if they use a different mechanism.
    if (window.electronAPI) {
      if (window.electronAPI.onBackendPortUpdated) {
        window.electronAPI.onBackendPortUpdated((event, { port }) => {
          this.$store.commit('SET_BACKEND_PORT', port);
          this.$store.dispatch('loadSettings');
        });
      }
      // Brainstorming listeners (if they are still separate from main agent execution)
      // window.electronAPI.onBrainstormingChatStreamChunk(...);
      // window.electronAPI.onBrainstormingChatStreamError(...);
      // window.electronAPI.onBrainstormingChatStreamEnd(...);
    }
  },
  beforeUnmount() {
    if (this.executor) {
      this.executor.closeConnection();
    }
    // Remove any other specific listeners if necessary
  }
};
</script>
<|MERGE_RESOLUTION|>--- conflicted
+++ resolved
@@ -125,11 +125,8 @@
 
 <script>
 import { mapGetters, mapState } from 'vuex';
-<<<<<<< HEAD
+
 import { fetchCategorizedModels } from '../services/api'; // Import the new service
-=======
-import { fetchCategorizedModels } from './services/api'; // Import the new service
->>>>>>> 8ca964bf
 import Executor from './executor';
 import ConfigurationTab from './components/ConfigurationTab.vue';
 import ConferenceTab from './components/ConferenceTab.vue';
