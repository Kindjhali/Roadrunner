--- conflicted
+++ resolved
@@ -125,10 +125,6 @@
 - [x] Step chaining & templating available
 - [ ] Autonomous loop logic (early prototyping)
 
-<<<<<<< HEAD
 Target Version: **v1.3.0**
-=======
-Target Version: v1.3.0
 
 - Added terminal-style conference log display per model in ConferenceTab.
->>>>>>> 1fdbc29e
