const { app, BrowserWindow, session, ipcMain, dialog } = require('electron');
const { spawn } = require('child_process');
const path = require('path');
const fs = require('fs'); // fs.promises will be used via fs.promises
const fsPromises = fs.promises;
const EventSource = require('eventsource');

let currentBackendPort = 3030; // Default port
let backendProcess = null;

function startBackendServer() {
  const backendPath = path.join(__dirname, 'backend', 'server.js');
  if (!fs.existsSync(backendPath)) {
    console.error('[Backend] server.js not found at:', backendPath);
    dialog.showErrorBox('Backend Error', 'Could not find server.js. The backend cannot be started.');
    return;
  }

  console.log('[Backend] Starting backend server from:', backendPath);
  backendProcess = spawn('node', [backendPath], {
    cwd: path.join(__dirname, 'backend'), // Set working directory for the backend
    stdio: ['pipe', 'pipe', 'pipe', 'ipc'] // Keep ipc for potential future use
  });

  backendProcess.on('message', (message) => {
    if (message && message.type === 'backend-port') {
      currentBackendPort = message.port;
      console.log(`[Electron] Backend server started and listening on port: ${currentBackendPort}`);
      // Notify frontend about the new port.
      sendToAllWindows('backend-port-updated', { port: currentBackendPort });
    } else if (message && message.type === 'backend-error') {
      console.error(`[Electron] Received error from backend process: ${message.message}`);
      dialog.showErrorBox('Backend Process Error', `The backend process reported an error: ${message.message}`);
      // Optionally, decide if app should quit or try to restart backend
    }
  });

  backendProcess.stdout.on('data', (data) => {
    const output = data.toString();
    output.split('\n').forEach(line => {
      const trimmedLine = line.trim();
      if (trimmedLine) {
        console.log(`[Backend STDOUT] ${trimmedLine}`);
        sendToAllWindows('backend-log-event', {
          timestamp: new Date().toISOString(),
          stream: 'stdout',
          line: trimmedLine
        });
      }
    });
  });

  backendProcess.stderr.on('data', (data) => {
    const output = data.toString();
    output.split('\n').forEach(line => {
      const trimmedLine = line.trim();
      if (trimmedLine) {
        console.error(`[Backend STDERR] ${trimmedLine}`);
        sendToAllWindows('backend-log-event', {
          timestamp: new Date().toISOString(),
          stream: 'stderr',
          line: trimmedLine
        });
      }
    });
  });

  backendProcess.on('exit', (code, signal) => {
    console.log(`[Backend] Process exited with code: ${code}, signal: ${signal}`);
    backendProcess = null; // Clear the reference
    // Optionally, notify the renderer or try to restart
    sendToAllWindows('backend-status', { status: 'stopped', code, signal });
  });

  backendProcess.on('error', (err) => {
    console.error('[Backend] Failed to start process:', err);
    dialog.showErrorBox('Backend Error', `Failed to start backend server: ${err.message}`);
    backendProcess = null;
  });

  // Add a small delay or a more robust check for backend readiness
  // For now, just log that it's been started.
  console.log('[Backend] Backend server process initiated.');
  sendToAllWindows('backend-status', { status: 'started' });
}

function sendToAllWindows(channel, payload) {
  BrowserWindow.getAllWindows().forEach((win) => {
    win.webContents.send(channel, payload);
  });
}

function createWindow() {
  const mainWindow = new BrowserWindow({
    width: 1000,
    height: 800,
    resizable: true,
    transparent: true,              // ✅ this makes the window background transparent
    frame: false,                   // optional: removes native window chrome
    backgroundColor: '#00000000',  // ✅ fully transparent background
    webPreferences: {
      preload: path.join(__dirname, 'preload.js'),
      contextIsolation: true
    }
  });

  mainWindow.setIcon(path.join(__dirname, 'frontend', 'src', 'icons', 'Roadrunner.png'));

  // Add these listeners for more detailed renderer logging
  mainWindow.webContents.on('did-fail-load', (event, errorCode, errorDescription, validatedURL) => {
    console.error(`[Main-WebContents] Renderer did-fail-load: ${validatedURL}, Code: ${errorCode}, Desc: ${errorDescription}`);
  });

  mainWindow.webContents.on('console-message', (event, messageInfo) => {
    const { level, message, line, sourceId } = messageInfo;
    const levelStr = ['VERBOSE', 'INFO', 'WARNING', 'ERROR'][level] || `LEVEL${level}`;
    console.log(`[Main-WebContents-Console] [${levelStr}] ${message} (source: ${sourceId}:${line})`);
  });

  const indexPath = path.join(__dirname, 'frontend', 'dist', 'index.html');
  if (fs.existsSync(indexPath)) {
    mainWindow.loadFile(indexPath);
    // Always open DevTools to capture logs
    mainWindow.webContents.openDevTools();
  } else {
    mainWindow.loadURL('data:text/html,<h2>dist/index.html not found</h2>');
  }
}

app.whenReady().then(() => {
  app.commandLine.appendSwitch('disable-features', 'AutofillServerCommunication,AutofillCreditCard,AutofillProfile');

  session.defaultSession.webRequest.onHeadersReceived((details, callback) => {
    callback({
      responseHeaders: {
        ...details.responseHeaders,
        'Content-Security-Policy': ["default-src 'self'; script-src 'self' 'unsafe-inline'; style-src 'self' 'unsafe-inline' https://fonts.googleapis.com; font-src 'self' https://fonts.gstatic.com; connect-src 'self' http://127.0.0.1:3030; img-src 'self' data:;"]
      }
    });
  });

  startBackendServer(); // Add this call
  createWindow();
  app.on('activate', () => {
    if (BrowserWindow.getAllWindows().length === 0) createWindow();
  });

  ipcMain.on('close-window', () => {
    const currentWindow = BrowserWindow.getFocusedWindow();
    if (currentWindow) {
      currentWindow.close();
    }
  });

  // --- IPC Handlers for Roadmap Scanning and File Reading ---
  // All roadmap-specific IPC handlers and file watching logic have been removed.
  // --- End of IPC Handlers for Roadmaps ---

  const rendererLogPath = path.join(app.getPath('temp'), 'renderer.log');
  const rendererLogStream = fs.createWriteStream(rendererLogPath, { flags: 'a' });
  ipcMain.on('console-log', (event, ...args) => {
    rendererLogStream.write(`[LOG] ${new Date().toISOString()}: ${args.map(String).join(' ')}\n`);
  });
  ipcMain.on('console-warn', (event, ...args) => {
    rendererLogStream.write(`[WARN] ${new Date().toISOString()}: ${args.map(String).join(' ')}\n`);
  });
  ipcMain.on('console-error', (event, ...args) => {
    rendererLogStream.write(`[ERROR] ${new Date().toISOString()}: ${args.map(String).join(' ')}\n`);
  });

});

ipcMain.handle('get-ollama-models', async () => {
  try {
    const response = await fetch('http://localhost:11434/api/tags');
    if (!response.ok) {
      console.error(`Ollama API request failed with status: ${response.status}`);
      return { success: false, error: `Failed to fetch models from Ollama. Status: ${response.status}`, models: [] };
    }
    const data = await response.json();
    const formattedModels = data.models.map(model => ({
      value: `ollama:${model.name}`,
      label: `Ollama: ${model.name}`
    }));
    return { success: true, models: formattedModels };
  } catch (error) {
    console.error('Error fetching Ollama models:', error);
    if (error.cause && error.cause.code === 'ECONNREFUSED') {
      return { success: false, error: 'Failed to connect to Ollama. Ensure Ollama is running.', models: [] };
    }
    return { success: false, error: 'Failed to fetch models from Ollama. Check console for details.', models: [] };
  }
});

ipcMain.handle('get-backend-port', async () => {
  return currentBackendPort;
});

app.on('quit', () => {
  if (backendProcess) {
    console.log('[Backend] Terminating backend server process...');
    backendProcess.kill();
  }
});

// Handler for selecting a directory
ipcMain.handle('select-directory', async () => {
  const focusedWindow = BrowserWindow.getFocusedWindow();
  if (!focusedWindow) {
    return { success: false, error: 'No focused window available to show dialog.' };
  }
  try {
    const dialogResult = await dialog.showOpenDialog(focusedWindow, {
      properties: ['openDirectory']
    });

    if (dialogResult.canceled || dialogResult.filePaths.length === 0) {
      console.log('[Main] Directory selection cancelled.');
      return { success: false };
    } else {
      console.log('[Main] Directory selected:', dialogResult.filePaths[0]);
      return { success: true, path: dialogResult.filePaths[0] };
    }
  } catch (error) {
    console.error('[Main] Error showing open directory dialog:', error);
    return { success: false, error: error.message };
  }
});

// The duplicated handlers below have been removed.

let conferenceEventSource = null; // Variable to hold the EventSource for conference streams

ipcMain.on('send-brainstorming-chat', async (event, { modelId, prompt, history }) => {
  // At the beginning of the handler
  if (!modelId || typeof modelId !== 'string' || modelId.trim() === '') {
    console.warn(`[Main] Brainstorming chat request rejected: modelId is invalid or empty. Received: '${modelId}'`);
    event.sender.send('brainstorming-chat-stream-error', {
      error: "Model ID is missing or invalid. Please select a valid model for brainstorming.",
      details: `Received modelId: ${modelId}`
    });
    return;
  }
  // Original console.log can remain or be adjusted
  console.log(`[Main] Received brainstorming chat (streaming): Model ID - ${modelId}, Prompt - "${prompt ? prompt.substring(0,100) : 'EMPTY' }..."`);
  if (!prompt || prompt.trim() === '') {
    event.sender.send('brainstorming-chat-stream-error', { error: "Prompt cannot be empty." });
    return;
  }
  if (modelId && modelId.startsWith('ollama:')) {
    const ollamaModelName = modelId.substring('ollama:'.length);
    try {
      const response = await fetch('http://localhost:11434/api/chat', {
        method: 'POST',
        headers: { 'Content-Type': 'application/json' },
        body: JSON.stringify({
          model: ollamaModelName,
          messages: Array.isArray(history) && history.length > 0 ? history : [{ role: 'user', content: prompt }],
          stream: true, // Enable streaming
        }),
      });

      if (!response.ok) {
        const errorBody = await response.text();
        console.error(`[Main] Ollama API request failed: ${response.status} - ${errorBody}`);
        event.sender.send('brainstorming-chat-stream-error', { error: `Ollama API error: ${response.status}`, details: errorBody });
        return;
      }

      let accumulatedBuffer = '';
      for await (const chunk of response.body) {
        accumulatedBuffer += new TextDecoder().decode(chunk);
        let newlineIndex;
        while ((newlineIndex = accumulatedBuffer.indexOf('\n')) >= 0) {
          const line = accumulatedBuffer.substring(0, newlineIndex).trim();
          accumulatedBuffer = accumulatedBuffer.substring(newlineIndex + 1);

          if (line === '') continue;

          try {
            const parsedLine = JSON.parse(line);
            if (parsedLine.error) {
              console.error(`[Main] Ollama stream error: ${parsedLine.error}`);
              event.sender.send('brainstorming-chat-stream-error', { error: parsedLine.error });
              // Continue processing other lines in buffer, though an error might mean the stream ends.
            }
            if (parsedLine.message && parsedLine.message.content) {
              event.sender.send('brainstorming-chat-stream-chunk', { text: parsedLine.message.content });
            }
            if (parsedLine.done) {
              console.log('[Main] Ollama stream finished (done=true).');
              event.sender.send('brainstorming-chat-stream-end');
              return; // Stream is fully processed
            }
          } catch (parseError) {
            console.warn(`[Main] Failed to parse JSON line from Ollama stream: "${line}". Error: ${parseError.message}`);
            // Optionally send a specific warning to frontend if needed
          }
        }
      }
      // If loop finishes and buffer has content, it means stream ended without a final newline.
      if (accumulatedBuffer.trim() !== '') {
        try {
            const parsedLine = JSON.parse(accumulatedBuffer.trim());
            if (parsedLine.error) {
              event.sender.send('brainstorming-chat-stream-error', { error: parsedLine.error });
            }
            if (parsedLine.message && parsedLine.message.content) {
              event.sender.send('brainstorming-chat-stream-chunk', { text: parsedLine.message.content });
            }
        } catch (e) {
            console.warn(`[Main] Failed to parse final remaining JSON from Ollama stream: "${accumulatedBuffer}". Error: ${e.message}`);
        }
      }
      console.log('[Main] Ollama stream processing finished from server side.');
      event.sender.send('brainstorming-chat-stream-end');

    } catch (error) {
      console.error('[Main] Error communicating with Ollama model (streaming):', error);
      let errorMessage = `Error communicating with Ollama model: ${error.message}`;
      if (error.cause && error.cause.code === 'ECONNREFUSED') {
        errorMessage = 'Failed to connect to Ollama. Ensure Ollama is running at http://localhost:11434.';
      }
      event.sender.send('brainstorming-chat-stream-error', { error: errorMessage });
    }
  } else if (modelId === 'remote') {
    // Placeholder for remote AI, non-streaming for now
    console.log('[Main] Remote AI interaction (placeholder - non-streaming).');
    // Simulate a slight delay for remote calls
    setTimeout(() => {
        event.sender.send('brainstorming-chat-stream-chunk', { text: `Placeholder: Remote AI interaction for brainstorming is not yet fully implemented. You asked: "${prompt}"` });
        event.sender.send('brainstorming-chat-stream-end');
    }, 500);
  } else {
    console.warn(`[Main] Unknown modelId for brainstorming: ${modelId}`);
    event.sender.send('brainstorming-chat-stream-error', { error: `Unknown model ID: ${modelId}. Cannot process chat request.` });
  }
});

ipcMain.on('start-conference-stream', (event, payload) => {
  const { prompt, model_a_id, model_b_id, arbiter_model_id, history, sessionId, sessionTaskId } = payload || {};

  if (conferenceEventSource) {
    console.warn('[Electron IPC] start-conference-stream: Conference stream already in progress. Closing existing one.');
    conferenceEventSource.close();
    conferenceEventSource = null;
  }

  if (!prompt) {
    event.sender.send('conference-stream-error', { error: 'Prompt cannot be empty.' });
    return;
  }
  if (!model_a_id && !model_b_id && !arbiter_model_id) {
    event.sender.send('conference-stream-error', { error: 'At least one model ID must be provided for the conference.' });
    return;
  }

  const params = new URLSearchParams();
  params.append('task_type', 'conference'); // Assuming backend uses this to differentiate
  params.append('task_description', prompt);
  if (model_a_id) params.append('model_a_id', model_a_id);
  if (model_b_id) params.append('model_b_id', model_b_id);
  if (arbiter_model_id) params.append('arbiter_model_id', arbiter_model_id);
  if (history) params.append('history', JSON.stringify(history)); // History should be stringified if complex

  // Add common parameters, similar to execute-task-with-events
  params.append('isAutonomousMode', 'true'); // Conferences are likely autonomous interactions
  if (sessionId) params.append('sessionId', sessionId);
  if (sessionTaskId) params.append('sessionTaskId', sessionTaskId);
  // Assuming safetyMode and useOpenAIFromStorage are not directly relevant or have defaults for conference
  // params.append('safetyMode', payload.safetyMode);
  // params.append('useOpenAIFromStorage', payload.useOpenAIFromStorage);


  if (!currentBackendPort || currentBackendPort === 0) {
    console.error('[Electron IPC] start-conference-stream: Critical: Backend port is not set or invalid:', currentBackendPort);
    event.sender.send('conference-stream-error', { error: 'Backend connection error', details: 'Backend port not configured.' });
    return;
  }

  const eventSourceUrl = `http://127.0.0.1:${currentBackendPort}/execute-autonomous-task?${params.toString()}`;
  console.log('[Electron IPC] start-conference-stream: Connecting to EventSource URL:', eventSourceUrl);

  conferenceEventSource = new EventSource(eventSourceUrl);

  // Modified forwardEvent to include detailed logging AFTER defaults are applied.
  const forwardEvent = (channel, data) => {
    // The data passed here already has defaults applied by the switch statement below.
    // So, 'data' is equivalent to 'augmentedData' from the plan.
    console.log(`[Electron IPC] Forwarding to ConferenceTab - Channel: ${channel}, Payload: ${JSON.stringify(data)}`);
    if (event.sender && !event.sender.isDestroyed()) {
      event.sender.send(channel, data);
    }
  };

  conferenceEventSource.onopen = () => {
    console.log('[Electron IPC] start-conference-stream: EventSource connection opened.');
    // For onopen, the data is static, so we can log it directly here or ensure forwardEvent handles it.
    // To stick to the plan, ensure forwardEvent is called for all relevant events.
    const openData = { type: 'log_entry', message: 'Connection to backend for conference established.', speaker: 'System' };
    // Log before sending (as per plan, though forwardEvent will log again)
    // console.log(`[Electron IPC] Forwarding to ConferenceTab - Channel: conference-stream-log-entry, Payload: ${JSON.stringify(openData)}`);
    forwardEvent('conference-stream-log-entry', openData);
  };

  conferenceEventSource.onmessage = (e) => {
    console.log('[Electron IPC] start-conference-stream: EventSource message, data:', e.data);
    try {
      let msg = JSON.parse(e.data); // Use 'let' to allow modification
<<<<<<< HEAD
      let channelToSend;
      let dataToSend;

      // Apply defaults and determine channel and data based on msg.type
      switch (msg.type) {
        case 'llm_chunk':
          msg.content = msg.content || '';
          msg.speaker = msg.speaker || 'Unknown Speaker';
          channelToSend = 'conference-stream-llm-chunk';
          dataToSend = msg;
          break;
        case 'log_entry':
          msg.message = msg.message || '';
          msg.speaker = msg.speaker || 'System';
          channelToSend = 'conference-stream-log-entry';
          dataToSend = msg;
          break;
        case 'error':
          msg.error = msg.error || 'An unknown error occurred';
=======

      // Adapt message types based on expected backend output for conference tasks
      switch (msg.type) {
        case 'llm_chunk':
          // Ensure msg.content and msg.speaker are defined
          msg.content = msg.content || '';
          msg.speaker = msg.speaker || 'Unknown Speaker';
          forwardEvent('conference-stream-llm-chunk', msg);
          break;
        case 'log_entry':
          // Ensure msg.message and msg.speaker are defined
          msg.message = msg.message || '';
          msg.speaker = msg.speaker || 'System';
          forwardEvent('conference-stream-log-entry', msg);
          break;
        case 'error':
          // Ensure msg.error is defined
          msg.error = msg.error || 'An unknown error occurred';
          // msg.details can also be checked or defaulted if necessary
>>>>>>> 7204d5a6
          msg.details = msg.details || '';
          console.error('[Electron IPC] start-conference-stream: Received error event:', msg);
          channelToSend = 'conference-stream-error';
          dataToSend = msg;
          break;
<<<<<<< HEAD
        case 'execution_complete':
          dataToSend = msg || {}; // Ensure msg is at least an empty object
          console.log('[Electron IPC] start-conference-stream: Execution complete event:', dataToSend);
          channelToSend = 'conference-stream-complete';
          // Note: The original forwardEvent('conference-stream-complete', msg || {}); was here.
          // We now call forwardEvent after the switch.
          break;
        default:
          console.log('[Electron IPC] start-conference-stream: Unknown event type received:', msg.type, msg);
          // For unknown types, structure it like a log_entry for forwarding
          dataToSend = { type: 'log_entry', message: `Received event: ${msg.type || 'unknown'}`, data: msg, speaker: 'System' };
          channelToSend = 'conference-stream-log-entry';
      }

      // Now call the modified forwardEvent which includes the detailed logging
      if (channelToSend && dataToSend) {
        forwardEvent(channelToSend, dataToSend);
      }

      // Specific handling for execution_complete to close EventSource
      if (msg.type === 'execution_complete') {
        if (conferenceEventSource) conferenceEventSource.close();
        conferenceEventSource = null;
=======
        case 'execution_complete': // Or whatever the backend sends for completion
          // Ensure msg (summaryData) and its nested properties are handled carefully.
          // For now, we primarily ensure msg itself is an object (which JSON.parse does).
          // Further checks might be needed if the backend could send non-object `msg` for this type,
          // or if specific nested properties are critical and might be missing.
          // The frontend will also add checks.
          console.log('[Electron IPC] start-conference-stream: Execution complete event:', msg);
          forwardEvent('conference-stream-complete', msg || {}); // Ensure msg is at least an empty object
          if (conferenceEventSource) conferenceEventSource.close();
          conferenceEventSource = null;
          break;
        default:
          console.log('[Electron IPC] start-conference-stream: Unknown event type received:', msg.type, msg);
          forwardEvent('conference-stream-log-entry', { type: 'log_entry', message: `Received event: ${msg.type || 'unknown'}`, data: msg });
>>>>>>> 7204d5a6
      }

    } catch (err) {
      console.error('[Electron IPC] start-conference-stream: Failed to parse SSE message:', e.data, err);
      // Log before sending error (as per plan, though forwardEvent will log again)
      const errorData = { error: 'Failed to parse message from backend.', details: e.data };
      // console.log(`[Electron IPC] Forwarding to ConferenceTab - Channel: conference-stream-error, Payload: ${JSON.stringify(errorData)}`);
      forwardEvent('conference-stream-error', errorData);
    }
  };

  conferenceEventSource.onerror = (err) => {
    console.error('[Electron IPC] start-conference-stream: EventSource error:', err);
    forwardEvent('conference-stream-error', { error: 'EventSource connection error.', details: err ? JSON.stringify(err, Object.getOwnPropertyNames(err)) : 'Unknown EventSource error' });
    if (conferenceEventSource) conferenceEventSource.close();
    conferenceEventSource = null;
  };
});

ipcMain.on('remove-conference-listeners', (event) => {
  console.log('[Electron IPC] remove-conference-listeners: Closing conference EventSource and removing listeners.');
  if (conferenceEventSource) {
    conferenceEventSource.close();
    conferenceEventSource = null;
  }
  // These remove listeners on the renderer side, which is good practice.
  // The actual event source connection is managed by conferenceEventSource.close()
  event.sender.removeAllListeners('conference-stream-llm-chunk');
  event.sender.removeAllListeners('conference-stream-log-entry');
  event.sender.removeAllListeners('conference-stream-error');
  event.sender.removeAllListeners('conference-stream-complete'); // Changed from conference-stream-end
});

// Execute coder tasks with SSE event forwarding
ipcMain.on('execute-task-with-events', (event, payload) => {
  console.log('[Electron IPC] execute-task-with-events: Received payload:', JSON.stringify(payload));
  const params = new URLSearchParams();
  if (payload.task_description) params.append('task_description', payload.task_description);
  if (payload.steps) {
    if (typeof payload.steps === 'string') {
      params.append('steps', payload.steps); // Already a string, pass as is
    } else {
      params.append('steps', JSON.stringify(payload.steps)); // Stringify if object/array
    }
  }
  if (payload.modelId) params.append('modelId', payload.modelId);
  if (payload.modelType) params.append('modelType', payload.modelType);
  params.append('safetyMode', payload.safetyMode);
  params.append('isAutonomousMode', payload.isAutonomousMode);
  if (payload.sessionId) params.append('sessionId', payload.sessionId);
  if (payload.sessionTaskId) params.append('sessionTaskId', payload.sessionTaskId);
  params.append('useOpenAIFromStorage', payload.useOpenAIFromStorage);

  console.log('[Electron IPC] execute-task-with-events: Current backend port for EventSource:', currentBackendPort);
  if (!currentBackendPort || currentBackendPort === 0) {
    console.error('[Electron IPC] execute-task-with-events: Critical: Backend port is not set or invalid:', currentBackendPort);
    event.sender.send('coder-task-error', { error: 'Backend connection error', details: 'Backend port not configured in Electron main process.' });
    return;
  }

  const eventSourceUrl = `http://127.0.0.1:${currentBackendPort}/execute-autonomous-task?${params.toString()}`;
  console.log('[Electron IPC] execute-task-with-events: Connecting to EventSource URL:', eventSourceUrl);
  const es = new (require('eventsource'))(eventSourceUrl);

  const forward = (channel, data) => event.sender.send(channel, data);

  es.onopen = () => {
    console.log('[Electron IPC] execute-task-with-events: EventSource connection opened.');
    forward('coder-task-log', { type: 'log_entry', message: 'Connection to backend for task execution established.' });
  };

  es.onmessage = (e) => {
    console.log('[Electron IPC] execute-task-with-events: EventSource es.onmessage, data:', e.data);
    try {
      const msg = JSON.parse(e.data);
      switch (msg.type) {
        case 'log_entry':
        case 'llm_chunk':
        case 'file_written':
          forward('coder-task-log', msg);
          break;
        case 'error':
          forward('coder-task-error', msg);
          break;
        case 'execution_complete':
          forward('coder-task-complete', msg);
          es.close();
          break;
        case 'confirmation_required':
          forward('coder-task-confirmation-required', msg);
          break;
        case 'proposed_plan':
          forward('coder-task-proposed-plan', msg);
          break;
        default:
          forward('coder-task-log', msg);
      }
    } catch (err) {
      console.error('[Main] Failed to parse coder task SSE:', e.data, err);
      forward('coder-task-error', { error: err.message, details: e.data });
    }
  };

  es.onerror = (err) => {
    console.error('[Electron IPC] execute-task-with-events: EventSource es.onerror, error:', err);
    forward('coder-task-error', { error: 'EventSource connection error or stream failure.', details: err ? JSON.stringify(err, Object.getOwnPropertyNames(err)) : 'Unknown EventSource error' });
    es.close();
  };

  ipcMain.once('remove-coder-task-listeners', () => {
    es.close();
  });
});

// Confirmation response handler from renderer
ipcMain.on('task-confirmation-response', async (event, { confirmationId, confirmed }) => {
  try {
    const response = await fetch(`http://127.0.0.1:${currentBackendPort}/api/confirm-action/${confirmationId}`, {
      method: 'POST',
      headers: { 'Content-Type': 'application/json' },
      body: JSON.stringify({ confirmed })
    });
    const result = await response.json().catch(() => ({}));
    if (!response.ok) {
      event.sender.send('coder-task-error', { error: `HTTP ${response.status}`, details: result });
    } else {
      event.sender.send('coder-task-log', { type: 'log_entry', message: result.message || 'Confirmation processed' });
    }
  } catch (err) {
    console.error('[Main] Error sending confirmation:', err);
    event.sender.send('coder-task-error', { error: err.message });
  }
});

app.on('window-all-closed', () => {
  if (process.platform !== 'darwin') app.quit();
});<|MERGE_RESOLUTION|>--- conflicted
+++ resolved
@@ -407,7 +407,6 @@
     console.log('[Electron IPC] start-conference-stream: EventSource message, data:', e.data);
     try {
       let msg = JSON.parse(e.data); // Use 'let' to allow modification
-<<<<<<< HEAD
       let channelToSend;
       let dataToSend;
 
@@ -427,7 +426,7 @@
           break;
         case 'error':
           msg.error = msg.error || 'An unknown error occurred';
-=======
+
 
       // Adapt message types based on expected backend output for conference tasks
       switch (msg.type) {
@@ -447,13 +446,12 @@
           // Ensure msg.error is defined
           msg.error = msg.error || 'An unknown error occurred';
           // msg.details can also be checked or defaulted if necessary
->>>>>>> 7204d5a6
+
           msg.details = msg.details || '';
           console.error('[Electron IPC] start-conference-stream: Received error event:', msg);
           channelToSend = 'conference-stream-error';
           dataToSend = msg;
           break;
-<<<<<<< HEAD
         case 'execution_complete':
           dataToSend = msg || {}; // Ensure msg is at least an empty object
           console.log('[Electron IPC] start-conference-stream: Execution complete event:', dataToSend);
@@ -477,7 +475,7 @@
       if (msg.type === 'execution_complete') {
         if (conferenceEventSource) conferenceEventSource.close();
         conferenceEventSource = null;
-=======
+
         case 'execution_complete': // Or whatever the backend sends for completion
           // Ensure msg (summaryData) and its nested properties are handled carefully.
           // For now, we primarily ensure msg itself is an object (which JSON.parse does).
@@ -492,7 +490,7 @@
         default:
           console.log('[Electron IPC] start-conference-stream: Unknown event type received:', msg.type, msg);
           forwardEvent('conference-stream-log-entry', { type: 'log_entry', message: `Received event: ${msg.type || 'unknown'}`, data: msg });
->>>>>>> 7204d5a6
+
       }
 
     } catch (err) {
